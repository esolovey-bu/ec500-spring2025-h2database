--- conflicted
+++ resolved
@@ -12,10 +12,7 @@
 import org.h2.engine.Session;
 import org.h2.store.Data;
 import org.h2.store.FileStore;
-<<<<<<< HEAD
-=======
 import org.h2.util.Utils;
->>>>>>> 7a2a5446
 import org.h2.value.Value;
 
 /**
@@ -25,11 +22,7 @@
 public class RowList {
 
     private final Session session;
-<<<<<<< HEAD
-    private final ArrayList<Row> list = new ArrayList<>();
-=======
     private final ArrayList<Row> list = Utils.newSmallArrayList();
->>>>>>> 7a2a5446
     private int size;
     private int index, listIndex;
     private FileStore file;
@@ -76,11 +69,7 @@
                     // otherwise the temp file is deleted
                     if (v.getSmall() == null && v.getTableId() == 0) {
                         if (lobs == null) {
-<<<<<<< HEAD
-                            lobs = new ArrayList<>();
-=======
                             lobs = Utils.newSmallArrayList();
->>>>>>> 7a2a5446
                         }
                         // need to create a copy, otherwise,
                         // if stored multiple times, it may be renamed
