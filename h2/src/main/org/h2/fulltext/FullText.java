/*
 * Copyright 2004-2018 H2 Group. Multiple-Licensed under the MPL 2.0,
 * and the EPL 1.0 (http://h2database.com/html/license.html).
 * Initial Developer: H2 Group
 */
package org.h2.fulltext;

import java.io.IOException;
import java.io.Reader;
import java.io.StreamTokenizer;
import java.sql.Clob;
import java.sql.Connection;
import java.sql.DatabaseMetaData;
import java.sql.PreparedStatement;
import java.sql.ResultSet;
import java.sql.SQLException;
import java.sql.Statement;
import java.sql.Types;
import java.util.ArrayList;
import java.util.Arrays;
import java.util.Collections;
import java.util.HashSet;
import java.util.Set;
import java.util.StringTokenizer;
import java.util.UUID;

import org.h2.api.Trigger;
import org.h2.command.Parser;
import org.h2.engine.Session;
import org.h2.expression.Comparison;
import org.h2.expression.ConditionAndOr;
import org.h2.expression.Expression;
import org.h2.expression.ExpressionColumn;
import org.h2.expression.ValueExpression;
import org.h2.jdbc.JdbcConnection;
import org.h2.message.DbException;
import org.h2.tools.SimpleResultSet;
import org.h2.util.IOUtils;
import org.h2.util.StatementBuilder;
import org.h2.util.StringUtils;
import org.h2.util.Utils;

/**
 * This class implements the native full text search.
 * Most methods can be called using SQL statements as well.
 */
public class FullText {

    /**
     * A column name of the result set returned by the searchData method.
     */
    private static final String FIELD_SCHEMA = "SCHEMA";

    /**
     * A column name of the result set returned by the searchData method.
     */
    private static final String FIELD_TABLE = "TABLE";

    /**
     * A column name of the result set returned by the searchData method.
     */
    private static final String FIELD_COLUMNS = "COLUMNS";

    /**
     * A column name of the result set returned by the searchData method.
     */
    private static final String FIELD_KEYS = "KEYS";

    /**
     * The hit score.
     */
    private static final String FIELD_SCORE = "SCORE";

    private static final String TRIGGER_PREFIX = "FT_";
    private static final String SCHEMA = "FT";
    private static final String SELECT_MAP_BY_WORD_ID =
            "SELECT ROWID FROM " + SCHEMA + ".MAP WHERE WORDID=?";
    private static final String SELECT_ROW_BY_ID =
            "SELECT KEY, INDEXID FROM " + SCHEMA + ".ROWS WHERE ID=?";

    /**
     * The column name of the result set returned by the search method.
     */
    private static final String FIELD_QUERY = "QUERY";

    /**
     * Initializes full text search functionality for this database. This adds
     * the following Java functions to the database:
     * <ul>
     * <li>FT_CREATE_INDEX(schemaNameString, tableNameString,
     * columnListString)</li>
     * <li>FT_SEARCH(queryString, limitInt, offsetInt): result set</li>
     * <li>FT_REINDEX()</li>
     * <li>FT_DROP_ALL()</li>
     * </ul>
     * It also adds a schema FT to the database where bookkeeping information
     * is stored. This function may be called from a Java application, or by
     * using the SQL statements:
     *
     * <pre>
     * CREATE ALIAS IF NOT EXISTS FT_INIT FOR
     *      &quot;org.h2.fulltext.FullText.init&quot;;
     * CALL FT_INIT();
     * </pre>
     *
     * @param conn the connection
     */
    public static void init(Connection conn) throws SQLException {
        Statement stat = conn.createStatement();
        stat.execute("CREATE SCHEMA IF NOT EXISTS " + SCHEMA);
        stat.execute("CREATE TABLE IF NOT EXISTS " + SCHEMA +
                ".INDEXES(ID INT AUTO_INCREMENT PRIMARY KEY, " +
                "SCHEMA VARCHAR, TABLE VARCHAR, COLUMNS VARCHAR, " +
                "UNIQUE(SCHEMA, TABLE))");
        stat.execute("CREATE TABLE IF NOT EXISTS " + SCHEMA +
                ".WORDS(ID INT AUTO_INCREMENT PRIMARY KEY, " +
                "NAME VARCHAR, UNIQUE(NAME))");
        stat.execute("CREATE TABLE IF NOT EXISTS " + SCHEMA +
                ".ROWS(ID IDENTITY, HASH INT, INDEXID INT, " +
                "KEY VARCHAR, UNIQUE(HASH, INDEXID, KEY))");
        stat.execute("CREATE TABLE IF NOT EXISTS " + SCHEMA +
                ".MAP(ROWID INT, WORDID INT, PRIMARY KEY(WORDID, ROWID))");
        stat.execute("CREATE TABLE IF NOT EXISTS " + SCHEMA +
                ".IGNORELIST(LIST VARCHAR)");
        stat.execute("CREATE TABLE IF NOT EXISTS " + SCHEMA +
                ".SETTINGS(KEY VARCHAR PRIMARY KEY, VALUE VARCHAR)");
        stat.execute("CREATE ALIAS IF NOT EXISTS FT_CREATE_INDEX FOR \"" +
                FullText.class.getName() + ".createIndex\"");
        stat.execute("CREATE ALIAS IF NOT EXISTS FT_DROP_INDEX FOR \"" +
                FullText.class.getName() + ".dropIndex\"");
        stat.execute("CREATE ALIAS IF NOT EXISTS FT_SEARCH FOR \"" +
                FullText.class.getName() + ".search\"");
        stat.execute("CREATE ALIAS IF NOT EXISTS FT_SEARCH_DATA FOR \"" +
                FullText.class.getName() + ".searchData\"");
        stat.execute("CREATE ALIAS IF NOT EXISTS FT_REINDEX FOR \"" +
                FullText.class.getName() + ".reindex\"");
        stat.execute("CREATE ALIAS IF NOT EXISTS FT_DROP_ALL FOR \"" +
                FullText.class.getName() + ".dropAll\"");
        FullTextSettings setting = FullTextSettings.getInstance(conn);
        ResultSet rs = stat.executeQuery("SELECT * FROM " + SCHEMA +
                ".IGNORELIST");
        while (rs.next()) {
            String commaSeparatedList = rs.getString(1);
            setIgnoreList(setting, commaSeparatedList);
        }
        rs = stat.executeQuery("SELECT * FROM " + SCHEMA + ".SETTINGS");
        while (rs.next()) {
            String key = rs.getString(1);
            if ("whitespaceChars".equals(key)) {
                String value = rs.getString(2);
                setting.setWhitespaceChars(value);
            }
        }
        rs = stat.executeQuery("SELECT * FROM " + SCHEMA + ".WORDS");
        while (rs.next()) {
            String word = rs.getString("NAME");
            int id = rs.getInt("ID");
            word = setting.convertWord(word);
            if (word != null) {
                setting.addWord(word, id);
            }
        }
        setting.setInitialized(true);
    }

    /**
     * Create a new full text index for a table and column list. Each table may
     * only have one index at any time.
     *
     * @param conn the connection
     * @param schema the schema name of the table (case sensitive)
     * @param table the table name (case sensitive)
     * @param columnList the column list (null for all columns)
     */
    public static void createIndex(Connection conn, String schema,
            String table, String columnList) throws SQLException {
        init(conn);
        PreparedStatement prep = conn.prepareStatement("INSERT INTO " + SCHEMA
                + ".INDEXES(SCHEMA, TABLE, COLUMNS) VALUES(?, ?, ?)");
        prep.setString(1, schema);
        prep.setString(2, table);
        prep.setString(3, columnList);
        prep.execute();
        createTrigger(conn, schema, table);
        indexExistingRows(conn, schema, table);
    }

    /**
     * Re-creates the full text index for this database. Calling this method is
     * usually not needed, as the index is kept up-to-date automatically.
     *
     * @param conn the connection
     */
    public static void reindex(Connection conn) throws SQLException {
        init(conn);
        removeAllTriggers(conn, TRIGGER_PREFIX);
        FullTextSettings setting = FullTextSettings.getInstance(conn);
        setting.clearWordList();
        Statement stat = conn.createStatement();
        stat.execute("TRUNCATE TABLE " + SCHEMA + ".WORDS");
        stat.execute("TRUNCATE TABLE " + SCHEMA + ".ROWS");
        stat.execute("TRUNCATE TABLE " + SCHEMA + ".MAP");
        ResultSet rs = stat.executeQuery("SELECT * FROM " + SCHEMA + ".INDEXES");
        while (rs.next()) {
            String schema = rs.getString("SCHEMA");
            String table = rs.getString("TABLE");
            createTrigger(conn, schema, table);
            indexExistingRows(conn, schema, table);
        }
    }

    /**
     * Drop an existing full text index for a table. This method returns
     * silently if no index for this table exists.
     *
     * @param conn the connection
     * @param schema the schema name of the table (case sensitive)
     * @param table the table name (case sensitive)
     */
    public static void dropIndex(Connection conn, String schema, String table)
            throws SQLException {
        init(conn);
        PreparedStatement prep = conn.prepareStatement("SELECT ID FROM " + SCHEMA
                + ".INDEXES WHERE SCHEMA=? AND TABLE=?");
        prep.setString(1, schema);
        prep.setString(2, table);
        ResultSet rs = prep.executeQuery();
        if (!rs.next()) {
            return;
        }
        int indexId = rs.getInt(1);
        prep = conn.prepareStatement("DELETE FROM " + SCHEMA
                + ".INDEXES WHERE ID=?");
        prep.setInt(1, indexId);
        prep.execute();
        createOrDropTrigger(conn, schema, table, false);
        prep = conn.prepareStatement("DELETE FROM " + SCHEMA +
                ".ROWS WHERE INDEXID=? AND ROWNUM<10000");
        while (true) {
            prep.setInt(1, indexId);
            int deleted = prep.executeUpdate();
            if (deleted == 0) {
                break;
            }
        }
        prep = conn.prepareStatement("DELETE FROM " + SCHEMA + ".MAP " +
                "WHERE NOT EXISTS (SELECT * FROM " + SCHEMA +
                ".ROWS R WHERE R.ID=ROWID) AND ROWID<10000");
        while (true) {
            int deleted = prep.executeUpdate();
            if (deleted == 0) {
                break;
            }
        }
    }

    /**
     * Drops all full text indexes from the database.
     *
     * @param conn the connection
     */
    public static void dropAll(Connection conn) throws SQLException {
        init(conn);
        Statement stat = conn.createStatement();
        stat.execute("DROP SCHEMA IF EXISTS " + SCHEMA + " CASCADE");
        removeAllTriggers(conn, TRIGGER_PREFIX);
        FullTextSettings setting = FullTextSettings.getInstance(conn);
        setting.removeAllIndexes();
        setting.clearIgnored();
        setting.clearWordList();
    }

    /**
     * Searches from the full text index for this database.
     * The returned result set has the following column:
     * <ul><li>QUERY (varchar): the query to use to get the data.
     * The query does not include 'SELECT * FROM '. Example:
     * PUBLIC.TEST WHERE ID = 1
     * </li><li>SCORE (float) the relevance score. This value is always 1.0
     * for the native fulltext search.
     * </li></ul>
     *
     * @param conn the connection
     * @param text the search query
     * @param limit the maximum number of rows or 0 for no limit
     * @param offset the offset or 0 for no offset
     * @return the result set
     */
    public static ResultSet search(Connection conn, String text, int limit,
            int offset) throws SQLException {
        try {
            return search(conn, text, limit, offset, false);
        } catch (DbException e) {
            throw DbException.toSQLException(e);
        }
    }

    /**
     * Searches from the full text index for this database. The result contains
     * the primary key data as an array. The returned result set has the
     * following columns:
     * <ul>
     * <li>SCHEMA (varchar): the schema name. Example: PUBLIC </li>
     * <li>TABLE (varchar): the table name. Example: TEST </li>
     * <li>COLUMNS (array of varchar): comma separated list of quoted column
     * names. The column names are quoted if necessary. Example: (ID) </li>
     * <li>KEYS (array of values): comma separated list of values. Example: (1)
     * </li>
     * <li>SCORE (float) the relevance score. This value is always 1.0
     * for the native fulltext search.
     * </li>
     * </ul>
     *
     * @param conn the connection
     * @param text the search query
     * @param limit the maximum number of rows or 0 for no limit
     * @param offset the offset or 0 for no offset
     * @return the result set
     */
    public static ResultSet searchData(Connection conn, String text, int limit,
            int offset) throws SQLException {
        try {
            return search(conn, text, limit, offset, true);
        } catch (DbException e) {
            throw DbException.toSQLException(e);
        }
    }

    /**
     * Change the ignore list. The ignore list is a comma separated list of
     * common words that must not be indexed. The default ignore list is empty.
     * If indexes already exist at the time this list is changed, reindex must
     * be called.
     *
     * @param conn the connection
     * @param commaSeparatedList the list
     */
    public static void setIgnoreList(Connection conn, String commaSeparatedList)
            throws SQLException {
        try {
            init(conn);
            FullTextSettings setting = FullTextSettings.getInstance(conn);
            setIgnoreList(setting, commaSeparatedList);
            Statement stat = conn.createStatement();
            stat.execute("TRUNCATE TABLE " + SCHEMA + ".IGNORELIST");
            PreparedStatement prep = conn.prepareStatement("INSERT INTO " +
                    SCHEMA + ".IGNORELIST VALUES(?)");
            prep.setString(1, commaSeparatedList);
            prep.execute();
        } catch (DbException e) {
            throw DbException.toSQLException(e);
        }
    }

    /**
     * Change the whitespace characters. The whitespace characters are used to
     * separate words. If indexes already exist at the time this list is
     * changed, reindex must be called.
     *
     * @param conn the connection
     * @param whitespaceChars the list of characters
     */
    public static void setWhitespaceChars(Connection conn,
            String whitespaceChars) throws SQLException {
        try {
            init(conn);
            FullTextSettings setting = FullTextSettings.getInstance(conn);
            setting.setWhitespaceChars(whitespaceChars);
            PreparedStatement prep = conn.prepareStatement("MERGE INTO " +
                    SCHEMA + ".SETTINGS VALUES(?, ?)");
            prep.setString(1, "whitespaceChars");
            prep.setString(2, whitespaceChars);
            prep.execute();
        } catch (DbException e) {
            throw DbException.toSQLException(e);
        }
    }

    /**
     * INTERNAL.
     * Convert the object to a string.
     *
     * @param data the object
     * @param type the SQL type
     * @return the string
     */
    protected static String asString(Object data, int type) throws SQLException {
        if (data == null) {
            return "NULL";
        }
        switch (type) {
        case Types.BIT:
        case Types.BOOLEAN:
        case Types.INTEGER:
        case Types.BIGINT:
        case Types.DECIMAL:
        case Types.DOUBLE:
        case Types.FLOAT:
        case Types.NUMERIC:
        case Types.REAL:
        case Types.SMALLINT:
        case Types.TINYINT:
        case Types.DATE:
        case Types.TIME:
        case Types.TIMESTAMP:
        case Types.LONGVARCHAR:
        case Types.CHAR:
        case Types.VARCHAR:
            return data.toString();
        case Types.CLOB:
            try {
                if (data instanceof Clob) {
                    data = ((Clob) data).getCharacterStream();
                }
                return IOUtils.readStringAndClose((Reader) data, -1);
            } catch (IOException e) {
                throw DbException.toSQLException(e);
            }
        case Types.VARBINARY:
        case Types.LONGVARBINARY:
        case Types.BINARY:
        case Types.JAVA_OBJECT:
        case Types.OTHER:
        case Types.BLOB:
        case Types.STRUCT:
        case Types.REF:
        case Types.NULL:
        case Types.ARRAY:
        case Types.DATALINK:
        case Types.DISTINCT:
            throw throwException("Unsupported column data type: " + type);
        default:
            return "";
        }
    }

    /**
     * Create an empty search result and initialize the columns.
     *
     * @param data true if the result set should contain the primary key data as
     *            an array.
     * @return the empty result set
     */
    protected static SimpleResultSet createResultSet(boolean data) {
        SimpleResultSet result = new SimpleResultSet();
        if (data) {
            result.addColumn(FullText.FIELD_SCHEMA, Types.VARCHAR, 0, 0);
            result.addColumn(FullText.FIELD_TABLE, Types.VARCHAR, 0, 0);
            result.addColumn(FullText.FIELD_COLUMNS, Types.ARRAY, 0, 0);
            result.addColumn(FullText.FIELD_KEYS, Types.ARRAY, 0, 0);
        } else {
            result.addColumn(FullText.FIELD_QUERY, Types.VARCHAR, 0, 0);
        }
        result.addColumn(FullText.FIELD_SCORE, Types.FLOAT, 0, 0);
        return result;
    }

    /**
     * Parse a primary key condition into the primary key columns.
     *
     * @param conn the database connection
     * @param key the primary key condition as a string
     * @return an array containing the column name list and the data list
     */
    protected static Object[][] parseKey(Connection conn, String key) {
<<<<<<< HEAD
        ArrayList<String> columns = new ArrayList<>();
        ArrayList<String> data = new ArrayList<>();
=======
        ArrayList<String> columns = Utils.newSmallArrayList();
        ArrayList<String> data = Utils.newSmallArrayList();
>>>>>>> 7a2a5446
        JdbcConnection c = (JdbcConnection) conn;
        Session session = (Session) c.getSession();
        Parser p = new Parser(session);
        Expression expr = p.parseExpression(key);
        addColumnData(columns, data, expr);
        Object[] col = columns.toArray();
        Object[] dat = data.toArray();
        Object[][] columnData = { col, dat };
        return columnData;
    }

    /**
     * INTERNAL.
     * Convert an object to a String as used in a SQL statement.
     *
     * @param data the object
     * @param type the SQL type
     * @return the SQL String
     */
    protected static String quoteSQL(Object data, int type) throws SQLException {
        if (data == null) {
            return "NULL";
        }
        switch (type) {
        case Types.BIT:
        case Types.BOOLEAN:
        case Types.INTEGER:
        case Types.BIGINT:
        case Types.DECIMAL:
        case Types.DOUBLE:
        case Types.FLOAT:
        case Types.NUMERIC:
        case Types.REAL:
        case Types.SMALLINT:
        case Types.TINYINT:
            return data.toString();
        case Types.DATE:
        case Types.TIME:
        case Types.TIMESTAMP:
        case Types.LONGVARCHAR:
        case Types.CHAR:
        case Types.VARCHAR:
            return quoteString(data.toString());
        case Types.VARBINARY:
        case Types.LONGVARBINARY:
        case Types.BINARY:
            if (data instanceof UUID) {
                return "'" + data.toString() + "'";
            }
            return "'" + StringUtils.convertBytesToHex((byte[]) data) + "'";
        case Types.CLOB:
        case Types.JAVA_OBJECT:
        case Types.OTHER:
        case Types.BLOB:
        case Types.STRUCT:
        case Types.REF:
        case Types.NULL:
        case Types.ARRAY:
        case Types.DATALINK:
        case Types.DISTINCT:
            throw throwException("Unsupported key data type: " + type);
        default:
            return "";
        }
    }

    /**
     * Remove all triggers that start with the given prefix.
     *
     * @param conn the database connection
     * @param prefix the prefix
     */
    protected static void removeAllTriggers(Connection conn, String prefix)
            throws SQLException {
        Statement stat = conn.createStatement();
        ResultSet rs = stat.executeQuery("SELECT * FROM INFORMATION_SCHEMA.TRIGGERS");
        Statement stat2 = conn.createStatement();
        while (rs.next()) {
            String schema = rs.getString("TRIGGER_SCHEMA");
            String name = rs.getString("TRIGGER_NAME");
            if (name.startsWith(prefix)) {
                name = StringUtils.quoteIdentifier(schema) + "." +
                        StringUtils.quoteIdentifier(name);
                stat2.execute("DROP TRIGGER " + name);
            }
        }
    }

    /**
     * Set the column indices of a set of keys.
     *
     * @param index the column indices (will be modified)
     * @param keys the key list
     * @param columns the column list
     */
    protected static void setColumns(int[] index, ArrayList<String> keys,
            ArrayList<String> columns) throws SQLException {
        for (int i = 0, keySize = keys.size(); i < keySize; i++) {
            String key = keys.get(i);
            int found = -1;
            int columnsSize = columns.size();
            for (int j = 0; found == -1 && j < columnsSize; j++) {
                String column = columns.get(j);
                if (column.equals(key)) {
                    found = j;
                }
            }
            if (found < 0) {
                throw throwException("Column not found: " + key);
            }
            index[i] = found;
        }
    }

    /**
     * Do the search.
     *
     * @param conn the database connection
     * @param text the query
     * @param limit the limit
     * @param offset the offset
     * @param data whether the raw data should be returned
     * @return the result set
     */
    protected static ResultSet search(Connection conn, String text, int limit,
            int offset, boolean data) throws SQLException {
        SimpleResultSet result = createResultSet(data);
        if (conn.getMetaData().getURL().startsWith("jdbc:columnlist:")) {
            // this is just to query the result set columns
            return result;
        }
        if (text == null || text.trim().length() == 0) {
            return result;
        }
        FullTextSettings setting = FullTextSettings.getInstance(conn);
        if (!setting.isInitialized()) {
            init(conn);
        }
        Set<String> words = new HashSet<>();
        addWords(setting, words, text);
        Set<Integer> rIds = null, lastRowIds;

        PreparedStatement prepSelectMapByWordId = setting.prepare(conn,
                SELECT_MAP_BY_WORD_ID);
        for (String word : words) {
            lastRowIds = rIds;
            rIds = new HashSet<>();
            Integer wId = setting.getWordId(word);
            if (wId == null) {
                continue;
            }
            prepSelectMapByWordId.setInt(1, wId.intValue());
            ResultSet rs = prepSelectMapByWordId.executeQuery();
            while (rs.next()) {
                Integer rId = rs.getInt(1);
                if (lastRowIds == null || lastRowIds.contains(rId)) {
                    rIds.add(rId);
                }
            }
        }
        if (rIds == null || rIds.isEmpty()) {
            return result;
        }
        PreparedStatement prepSelectRowById = setting.prepare(conn, SELECT_ROW_BY_ID);
        int rowCount = 0;
        for (int rowId : rIds) {
            prepSelectRowById.setInt(1, rowId);
            ResultSet rs = prepSelectRowById.executeQuery();
            if (!rs.next()) {
                continue;
            }
            if (offset > 0) {
                offset--;
            } else {
                String key = rs.getString(1);
                int indexId = rs.getInt(2);
                IndexInfo index = setting.getIndexInfo(indexId);
                if (data) {
                    Object[][] columnData = parseKey(conn, key);
                    result.addRow(
                            index.schema,
                            index.table,
                            columnData[0],
                            columnData[1],
                            1.0);
                } else {
                    String query = StringUtils.quoteIdentifier(index.schema) +
                        "." + StringUtils.quoteIdentifier(index.table) +
                        " WHERE " + key;
                    result.addRow(query, 1.0);
                }
                rowCount++;
                if (limit > 0 && rowCount >= limit) {
                    break;
                }
            }
        }
        return result;
    }

    private static void addColumnData(ArrayList<String> columns,
            ArrayList<String> data, Expression expr) {
        if (expr instanceof ConditionAndOr) {
            ConditionAndOr and = (ConditionAndOr) expr;
            Expression left = and.getExpression(true);
            Expression right = and.getExpression(false);
            addColumnData(columns, data, left);
            addColumnData(columns, data, right);
        } else {
            Comparison comp = (Comparison) expr;
            ExpressionColumn ec = (ExpressionColumn) comp.getExpression(true);
            ValueExpression ev = (ValueExpression) comp.getExpression(false);
            String columnName = ec.getColumnName();
            columns.add(columnName);
            if (ev == null) {
                data.add(null);
            } else {
                data.add(ev.getValue(null).getString());
            }
        }
    }

    /**
     * Add all words in the given text to the hash set.
     *
     * @param setting the fulltext settings
     * @param set the hash set
     * @param reader the reader
     */
    protected static void addWords(FullTextSettings setting,
            Set<String> set, Reader reader) {
        StreamTokenizer tokenizer = new StreamTokenizer(reader);
        tokenizer.resetSyntax();
        tokenizer.wordChars(' ' + 1, 255);
        char[] whitespaceChars = setting.getWhitespaceChars().toCharArray();
        for (char ch : whitespaceChars) {
            tokenizer.whitespaceChars(ch, ch);
        }
        try {
            while (true) {
                int token = tokenizer.nextToken();
                if (token == StreamTokenizer.TT_EOF) {
                    break;
                } else if (token == StreamTokenizer.TT_WORD) {
                    String word = tokenizer.sval;
                    word = setting.convertWord(word);
                    if (word != null) {
                        set.add(word);
                    }
                }
            }
        } catch (IOException e) {
            throw DbException.convertIOException(e, "Tokenizer error");
        }
    }

    /**
     * Add all words in the given text to the hash set.
     *
     * @param setting the fulltext settings
     * @param set the hash set
     * @param text the text
     */
    protected static void addWords(FullTextSettings setting,
            Set<String> set, String text) {
        String whitespaceChars = setting.getWhitespaceChars();
        StringTokenizer tokenizer = new StringTokenizer(text, whitespaceChars);
        while (tokenizer.hasMoreTokens()) {
            String word = tokenizer.nextToken();
            word = setting.convertWord(word);
            if (word != null) {
                set.add(word);
            }
        }
    }

    /**
     * Create the trigger.
     *
     * @param conn the database connection
     * @param schema the schema name
     * @param table the table name
     */
    private static void createTrigger(Connection conn, String schema,
            String table) throws SQLException {
        createOrDropTrigger(conn, schema, table, true);
    }

    private static void createOrDropTrigger(Connection conn,
            String schema, String table, boolean create) throws SQLException {
        try (Statement stat = conn.createStatement()) {
            String trigger = StringUtils.quoteIdentifier(schema) + "."
                    + StringUtils.quoteIdentifier(TRIGGER_PREFIX + table);
            stat.execute("DROP TRIGGER IF EXISTS " + trigger);
            if (create) {
                boolean multiThread = FullTextTrigger.isMultiThread(conn);
                StringBuilder buff = new StringBuilder(
                        "CREATE TRIGGER IF NOT EXISTS ");
                // unless multithread, trigger needs to be called on rollback as well,
                // because we use the init connection do to changes in the index
                // (not the user connection)
                buff.append(trigger).
                        append(" AFTER INSERT, UPDATE, DELETE");
                if(!multiThread) {
                    buff.append(", ROLLBACK");
                }
                buff.append(" ON ").
                        append(StringUtils.quoteIdentifier(schema)).
                        append('.').
                        append(StringUtils.quoteIdentifier(table)).
                        append(" FOR EACH ROW CALL \"").
                        append(FullText.FullTextTrigger.class.getName()).
                        append('\"');
                stat.execute(buff.toString());
            }
        }
    }

    /**
     * Add the existing data to the index.
     *
     * @param conn the database connection
     * @param schema the schema name
     * @param table the table name
     */
    private static void indexExistingRows(Connection conn, String schema,
            String table) throws SQLException {
        FullText.FullTextTrigger existing = new FullText.FullTextTrigger();
        existing.init(conn, schema, null, table, false, Trigger.INSERT);
        String sql = "SELECT * FROM " + StringUtils.quoteIdentifier(schema)
                + "." + StringUtils.quoteIdentifier(table);
        ResultSet rs = conn.createStatement().executeQuery(sql);
        int columnCount = rs.getMetaData().getColumnCount();
        while (rs.next()) {
            Object[] row = new Object[columnCount];
            for (int i = 0; i < columnCount; i++) {
                row[i] = rs.getObject(i + 1);
            }
            existing.fire(conn, null, row);
        }
    }

    private static String quoteString(String data) {
        if (data.indexOf('\'') < 0) {
            return "'" + data + "'";
        }
        int len = data.length();
        StringBuilder buff = new StringBuilder(len + 2);
        buff.append('\'');
        for (int i = 0; i < len; i++) {
            char ch = data.charAt(i);
            if (ch == '\'') {
                buff.append(ch);
            }
            buff.append(ch);
        }
        buff.append('\'');
        return buff.toString();
    }

    private static void setIgnoreList(FullTextSettings setting,
            String commaSeparatedList) {
        String[] list = StringUtils.arraySplit(commaSeparatedList, ',', true);
        setting.addIgnored(Arrays.asList(list));
    }

    /**
     * Check if a the indexed columns of a row probably have changed. It may
     * return true even if the change was minimal (for example from 0.0 to
     * 0.00).
     *
     * @param oldRow the old row
     * @param newRow the new row
     * @param indexColumns the indexed columns
     * @return true if the indexed columns don't match
     */
    protected static boolean hasChanged(Object[] oldRow, Object[] newRow,
            int[] indexColumns) {
        for (int c : indexColumns) {
            Object o = oldRow[c], n = newRow[c];
            if (o == null) {
                if (n != null) {
                    return true;
                }
            } else if (!o.equals(n)) {
                return true;
            }
        }
        return false;
    }

    /**
     * Trigger updates the index when a inserting, updating, or deleting a row.
     */
    public static final class FullTextTrigger implements Trigger {
        private FullTextSettings          setting;
        private IndexInfo                 index;
        private int[]                     columnTypes;
        private final PreparedStatement[] prepStatements = new PreparedStatement[SQL.length];
        private boolean                   useOwnConnection;

        private static final int INSERT_WORD = 0;
        private static final int INSERT_ROW  = 1;
        private static final int INSERT_MAP  = 2;
        private static final int DELETE_ROW  = 3;
        private static final int DELETE_MAP  = 4;
        private static final int SELECT_ROW  = 5;

        private static final String SQL[] = {
            "MERGE INTO " + SCHEMA + ".WORDS(NAME) KEY(NAME) VALUES(?)",
            "INSERT INTO " + SCHEMA + ".ROWS(HASH, INDEXID, KEY) VALUES(?, ?, ?)",
            "INSERT INTO " + SCHEMA + ".MAP(ROWID, WORDID) VALUES(?, ?)",
            "DELETE FROM " + SCHEMA + ".ROWS WHERE HASH=? AND INDEXID=? AND KEY=?",
            "DELETE FROM " + SCHEMA + ".MAP WHERE ROWID=? AND WORDID=?",
            "SELECT ID FROM " + SCHEMA + ".ROWS WHERE HASH=? AND INDEXID=? AND KEY=?"
        };

        /**
         * INTERNAL
         */
        @Override
        public void init(Connection conn, String schemaName, String triggerName,
                String tableName, boolean before, int type) throws SQLException {
            setting = FullTextSettings.getInstance(conn);
            if (!setting.isInitialized()) {
                FullText.init(conn);
            }
<<<<<<< HEAD
            ArrayList<String> keyList = new ArrayList<>();
=======
            ArrayList<String> keyList = Utils.newSmallArrayList();
>>>>>>> 7a2a5446
            DatabaseMetaData meta = conn.getMetaData();
            ResultSet rs = meta.getColumns(null,
                    StringUtils.escapeMetaDataPattern(schemaName),
                    StringUtils.escapeMetaDataPattern(tableName),
                    null);
<<<<<<< HEAD
            ArrayList<String> columnList = new ArrayList<>();
=======
            ArrayList<String> columnList = Utils.newSmallArrayList();
>>>>>>> 7a2a5446
            while (rs.next()) {
                columnList.add(rs.getString("COLUMN_NAME"));
            }
            columnTypes = new int[columnList.size()];
            index = new IndexInfo();
            index.schema = schemaName;
            index.table = tableName;
            index.columns = columnList.toArray(new String[0]);
            rs = meta.getColumns(null,
                    StringUtils.escapeMetaDataPattern(schemaName),
                    StringUtils.escapeMetaDataPattern(tableName),
                    null);
            for (int i = 0; rs.next(); i++) {
                columnTypes[i] = rs.getInt("DATA_TYPE");
            }
            if (keyList.isEmpty()) {
                rs = meta.getPrimaryKeys(null,
                        StringUtils.escapeMetaDataPattern(schemaName),
                        tableName);
                while (rs.next()) {
                    keyList.add(rs.getString("COLUMN_NAME"));
                }
            }
            if (keyList.isEmpty()) {
                throw throwException("No primary key for table " + tableName);
            }
<<<<<<< HEAD
            ArrayList<String> indexList = new ArrayList<>();
=======
            ArrayList<String> indexList = Utils.newSmallArrayList();
>>>>>>> 7a2a5446
            PreparedStatement prep = conn.prepareStatement(
                    "SELECT ID, COLUMNS FROM " + SCHEMA + ".INDEXES" +
                    " WHERE SCHEMA=? AND TABLE=?");
            prep.setString(1, schemaName);
            prep.setString(2, tableName);
            rs = prep.executeQuery();
            if (rs.next()) {
                index.id = rs.getInt(1);
                String columns = rs.getString(2);
                if (columns != null) {
                    Collections.addAll(indexList, StringUtils.arraySplit(columns, ',', true));
                }
            }
            if (indexList.isEmpty()) {
                indexList.addAll(columnList);
            }
            index.keys = new int[keyList.size()];
            setColumns(index.keys, keyList, columnList);
            index.indexColumns = new int[indexList.size()];
            setColumns(index.indexColumns, indexList, columnList);
            setting.addIndexInfo(index);

            useOwnConnection = isMultiThread(conn);
            if(!useOwnConnection) {
                for (int i = 0; i < SQL.length; i++) {
                    prepStatements[i] = conn.prepareStatement(SQL[i],
                            Statement.RETURN_GENERATED_KEYS);
                }
            }
        }

        /**
         * Check whether the database is in multi-threaded mode.
         *
         * @param conn the connection
         * @return true if the multi-threaded mode is used
         */
        static boolean isMultiThread(Connection conn)
                throws SQLException {
            try (Statement stat = conn.createStatement()) {
                ResultSet rs = stat.executeQuery(
                                "SELECT value FROM information_schema.settings" +
                                " WHERE name = 'MULTI_THREADED'");
                return rs.next() && !"0".equals(rs.getString(1));
            }
        }

        /**
         * INTERNAL
         */
        @Override
        public void fire(Connection conn, Object[] oldRow, Object[] newRow)
                throws SQLException {
            if (oldRow != null) {
                if (newRow != null) {
                    // update
                    if (hasChanged(oldRow, newRow, index.indexColumns)) {
                        delete(conn, oldRow);
                        insert(conn, newRow);
                    }
                } else {
                    // delete
                    delete(conn, oldRow);
                }
            } else if (newRow != null) {
                // insert
                insert(conn, newRow);
            }
        }

        /**
         * INTERNAL
         */
        @Override
        public void close() {
            setting.removeIndexInfo(index);
        }

        /**
         * INTERNAL
         */
        @Override
        public void remove() {
            setting.removeIndexInfo(index);
        }

        /**
         * Add a row to the index.
         *
         * @param conn to use
         * @param row the row
         */
        protected void insert(Connection conn, Object[] row) throws SQLException {
            PreparedStatement prepInsertRow = null;
            PreparedStatement prepInsertMap = null;
            try {
                String key = getKey(row);
                int hash = key.hashCode();
                prepInsertRow = getStatement(conn, INSERT_ROW);
                prepInsertRow.setInt(1, hash);
                prepInsertRow.setInt(2, index.id);
                prepInsertRow.setString(3, key);
                prepInsertRow.execute();
                ResultSet rs = prepInsertRow.getGeneratedKeys();
                rs.next();
                int rowId = rs.getInt(1);

                prepInsertMap = getStatement(conn, INSERT_MAP);
                prepInsertMap.setInt(1, rowId);
                int[] wordIds = getWordIds(conn, row);
                for (int id : wordIds) {
                    prepInsertMap.setInt(2, id);
                    prepInsertMap.execute();
                }
            } finally {
                if (useOwnConnection) {
                    IOUtils.closeSilently(prepInsertRow);
                    IOUtils.closeSilently(prepInsertMap);
                }
            }
        }

        /**
         * Delete a row from the index.
         *
         * @param conn to use
         * @param row the row
         */
        protected void delete(Connection conn, Object[] row) throws SQLException {
            PreparedStatement prepSelectRow = null;
            PreparedStatement prepDeleteMap = null;
            PreparedStatement prepDeleteRow = null;
            try {
                String key = getKey(row);
                int hash = key.hashCode();
                prepSelectRow = getStatement(conn, SELECT_ROW);
                prepSelectRow.setInt(1, hash);
                prepSelectRow.setInt(2, index.id);
                prepSelectRow.setString(3, key);
                ResultSet rs = prepSelectRow.executeQuery();
                prepDeleteMap = getStatement(conn, DELETE_MAP);
                prepDeleteRow = getStatement(conn, DELETE_ROW);
                if (rs.next()) {
                    int rowId = rs.getInt(1);
                    prepDeleteMap.setInt(1, rowId);
                    int[] wordIds = getWordIds(conn, row);
                    for (int id : wordIds) {
                        prepDeleteMap.setInt(2, id);
                        prepDeleteMap.executeUpdate();
                    }
                    prepDeleteRow.setInt(1, hash);
                    prepDeleteRow.setInt(2, index.id);
                    prepDeleteRow.setString(3, key);
                    prepDeleteRow.executeUpdate();
                }
            } finally {
                if (useOwnConnection) {
                    IOUtils.closeSilently(prepSelectRow);
                    IOUtils.closeSilently(prepDeleteMap);
                    IOUtils.closeSilently(prepDeleteRow);
                }
            }
        }

        private int[] getWordIds(Connection conn, Object[] row) throws SQLException {
            HashSet<String> words = new HashSet<>();
            for (int idx : index.indexColumns) {
                int type = columnTypes[idx];
                Object data = row[idx];
                if (type == Types.CLOB && data != null) {
                    Reader reader;
                    if (data instanceof Reader) {
                        reader = (Reader) data;
                    } else {
                        reader = ((Clob) data).getCharacterStream();
                    }
                    addWords(setting, words, reader);
                } else {
                    String string = asString(data, type);
                    addWords(setting, words, string);
                }
            }
            PreparedStatement prepInsertWord = null;
            try {
                prepInsertWord = getStatement(conn, INSERT_WORD);
                int[] wordIds = new int[words.size()];
                int i = 0;
                for (String word : words) {
                    int wordId;
                    Integer wId;
                    while((wId = setting.getWordId(word)) == null) {
                        prepInsertWord.setString(1, word);
                        prepInsertWord.execute();
                        ResultSet rs = prepInsertWord.getGeneratedKeys();
                        if (rs.next()) {
                            wordId = rs.getInt(1);
                            if (wordId != 0) {
                                setting.addWord(word, wordId);
                                wId = wordId;
                                break;
                            }
                        }
                    }
                    wordIds[i++] = wId;
                }
                Arrays.sort(wordIds);
                return wordIds;
            } finally {
                if (useOwnConnection) {
                    IOUtils.closeSilently(prepInsertWord);
                }
            }
        }

        private String getKey(Object[] row) throws SQLException {
            StatementBuilder buff = new StatementBuilder();
            for (int columnIndex : index.keys) {
                buff.appendExceptFirst(" AND ");
                buff.append(StringUtils.quoteIdentifier(index.columns[columnIndex]));
                Object o = row[columnIndex];
                if (o == null) {
                    buff.append(" IS NULL");
                } else {
                    buff.append('=').append(quoteSQL(o, columnTypes[columnIndex]));
                }
            }
            return buff.toString();
        }

        private PreparedStatement getStatement(Connection conn, int index) throws SQLException {
            return useOwnConnection ?
                    conn.prepareStatement(SQL[index], Statement.RETURN_GENERATED_KEYS)
                    : prepStatements[index];
        }

    }

    /**
     * INTERNAL
     * Close all fulltext settings, freeing up memory.
     */
    public static void closeAll() {
        FullTextSettings.closeAll();
    }

    /**
     * Throw a SQLException with the given message.
     *
     * @param message the message
     * @return never returns normally
     * @throws SQLException the exception
     */
    protected static SQLException throwException(String message)
            throws SQLException {
        throw new SQLException(message, "FULLTEXT");
    }
}<|MERGE_RESOLUTION|>--- conflicted
+++ resolved
@@ -463,13 +463,8 @@
      * @return an array containing the column name list and the data list
      */
     protected static Object[][] parseKey(Connection conn, String key) {
-<<<<<<< HEAD
-        ArrayList<String> columns = new ArrayList<>();
-        ArrayList<String> data = new ArrayList<>();
-=======
         ArrayList<String> columns = Utils.newSmallArrayList();
         ArrayList<String> data = Utils.newSmallArrayList();
->>>>>>> 7a2a5446
         JdbcConnection c = (JdbcConnection) conn;
         Session session = (Session) c.getSession();
         Parser p = new Parser(session);
@@ -897,21 +892,13 @@
             if (!setting.isInitialized()) {
                 FullText.init(conn);
             }
-<<<<<<< HEAD
-            ArrayList<String> keyList = new ArrayList<>();
-=======
             ArrayList<String> keyList = Utils.newSmallArrayList();
->>>>>>> 7a2a5446
             DatabaseMetaData meta = conn.getMetaData();
             ResultSet rs = meta.getColumns(null,
                     StringUtils.escapeMetaDataPattern(schemaName),
                     StringUtils.escapeMetaDataPattern(tableName),
                     null);
-<<<<<<< HEAD
-            ArrayList<String> columnList = new ArrayList<>();
-=======
             ArrayList<String> columnList = Utils.newSmallArrayList();
->>>>>>> 7a2a5446
             while (rs.next()) {
                 columnList.add(rs.getString("COLUMN_NAME"));
             }
@@ -938,11 +925,7 @@
             if (keyList.isEmpty()) {
                 throw throwException("No primary key for table " + tableName);
             }
-<<<<<<< HEAD
-            ArrayList<String> indexList = new ArrayList<>();
-=======
             ArrayList<String> indexList = Utils.newSmallArrayList();
->>>>>>> 7a2a5446
             PreparedStatement prep = conn.prepareStatement(
                     "SELECT ID, COLUMNS FROM " + SCHEMA + ".INDEXES" +
                     " WHERE SCHEMA=? AND TABLE=?");
