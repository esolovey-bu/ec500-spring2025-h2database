/*
 * Copyright 2004-2014 H2 Group. Multiple-Licensed under the MPL 2.0,
 * and the EPL 1.0 (http://h2database.com/html/license.html).
 * Initial Developer: H2 Group
 */
package org.h2.index;

import java.util.ArrayList;
<<<<<<< HEAD
import java.util.Collection;
import java.util.Iterator;
=======
>>>>>>> 4b3a4b63
import java.util.List;
import java.util.concurrent.Future;
import org.h2.api.ErrorCode;
import org.h2.engine.Database;
import org.h2.engine.DbObject;
import org.h2.engine.Session;
import org.h2.message.DbException;
import org.h2.result.Row;
import org.h2.result.SearchRow;
import org.h2.result.SortOrder;
import org.h2.schema.Schema;
import org.h2.table.Column;
import org.h2.table.IndexColumn;
import org.h2.table.RegularTable;
import org.h2.table.Table;
import org.h2.table.TableFilter;
import org.h2.value.Value;
import org.h2.value.ValueNull;

/**
 * A multi-version index is a combination of a regular index,
 * and a in-memory tree index that contains uncommitted changes.
 * Uncommitted changes can include new rows, and deleted rows.
 */
public class MultiVersionIndex implements Index {

    private final Index base;
    private final TreeIndex delta;
    private final RegularTable table;
    private final Object sync;
    private final Column firstColumn;

    public MultiVersionIndex(Index base, RegularTable table) {
        this.base = base;
        this.table = table;
        IndexType deltaIndexType = IndexType.createNonUnique(false);
        if (base instanceof SpatialIndex) {
            throw DbException.get(ErrorCode.FEATURE_NOT_SUPPORTED_1,
                    "MVCC & spatial index");
        }
        this.delta = new TreeIndex(table, -1, "DELTA", base.getIndexColumns(),
                deltaIndexType);
        delta.setMultiVersion(true);
        this.sync = base.getDatabase();
        this.firstColumn = base.getColumns()[0];
    }

    @Override
    public void add(Session session, Row row) {
        synchronized (sync) {
            base.add(session, row);
            if (removeIfExists(session, row)) {
                // for example rolling back an delete operation
            } else if (row.getSessionId() != 0) {
                // don't insert rows that are added when creating an index
                delta.add(session, row);
            }
        }
    }

    @Override
    public void close(Session session) {
        synchronized (sync) {
            base.close(session);
        }
    }

    @Override
    public Cursor find(TableFilter filter, SearchRow first, SearchRow last) {
        synchronized (sync) {
            Cursor baseCursor = base.find(filter, first, last);
            Cursor deltaCursor = delta.find(filter, first, last);
            return new MultiVersionCursor(filter.getSession(), this,
                    baseCursor, deltaCursor, sync);
        }
    }

    @Override
    public Cursor find(Session session, SearchRow first, SearchRow last) {
        synchronized (sync) {
            Cursor baseCursor = base.find(session, first, last);
            Cursor deltaCursor = delta.find(session, first, last);
            return new MultiVersionCursor(session, this, baseCursor, deltaCursor, sync);
        }
    }

    @Override
    public Cursor findNext(Session session, SearchRow first, SearchRow last) {
        throw DbException.throwInternalError();
    }

    @Override
    public boolean canFindNext() {
        // TODO possible, but more complicated
        return false;
    }

    @Override
    public boolean canGetFirstOrLast() {
        return base.canGetFirstOrLast() && delta.canGetFirstOrLast();
    }

    @Override
    public Cursor findFirstOrLast(Session session, boolean first) {
        if (first) {
            // TODO optimization: this loops through NULL elements
            Cursor cursor = find(session, null, null);
            while (cursor.next()) {
                SearchRow row = cursor.getSearchRow();
                Value v = row.getValue(firstColumn.getColumnId());
                if (v != ValueNull.INSTANCE) {
                    return cursor;
                }
            }
            return cursor;
        }
        Cursor baseCursor = base.findFirstOrLast(session, false);
        Cursor deltaCursor = delta.findFirstOrLast(session, false);
        MultiVersionCursor cursor = new MultiVersionCursor(session, this,
                baseCursor, deltaCursor, sync);
        cursor.loadCurrent();
        // TODO optimization: this loops through NULL elements
        while (cursor.previous()) {
            SearchRow row = cursor.getSearchRow();
            if (row == null) {
                break;
            }
            Value v = row.getValue(firstColumn.getColumnId());
            if (v != ValueNull.INSTANCE) {
                return cursor;
            }
        }
        return cursor;
    }

    @Override
    public double getCost(Session session, int[] masks, TableFilter filter,
            SortOrder sortOrder) {
        return base.getCost(session, masks, filter, sortOrder);
    }

    @Override
    public boolean needRebuild() {
        return base.needRebuild();
    }

    /**
     * Check if there is an uncommitted row with the given key
     * within a different session.
     *
     * @param session the original session
     * @param row the row (only the key is checked)
     * @return true if there is an uncommitted row
     */
    public boolean isUncommittedFromOtherSession(Session session, Row row) {
        Cursor c = delta.find(session, row, row);
        while (c.next()) {
            Row r = c.get();
            return r.getSessionId() != session.getId();
        }
        return false;
    }

    private boolean removeIfExists(Session session, Row row) {
        // maybe it was inserted by the same session just before
        Cursor c = delta.find(session, row, row);
        while (c.next()) {
            Row r = c.get();
            if (r.getKey() == row.getKey() && r.getVersion() == row.getVersion()) {
                if (r != row && table.getScanIndex(session).compareRows(r, row) != 0) {
                    row.setVersion(r.getVersion() + 1);
                } else {
                    delta.remove(session, r);
                    return true;
                }
            }
        }
        return false;
    }

    @Override
    public void remove(Session session, Row row) {
        synchronized (sync) {
            base.remove(session, row);
            if (removeIfExists(session, row)) {
                // added and deleted in the same transaction: no change
            } else {
                delta.add(session, row);
            }
        }
    }

    @Override
    public void remove(Session session) {
        synchronized (sync) {
            base.remove(session);
        }
    }

    @Override
    public void truncate(Session session) {
        synchronized (sync) {
            delta.truncate(session);
            base.truncate(session);
        }
    }

    @Override
    public void commit(int operation, Row row) {
        synchronized (sync) {
            removeIfExists(null, row);
        }
    }

    @Override
    public int compareRows(SearchRow rowData, SearchRow compare) {
        return base.compareRows(rowData, compare);
    }

    @Override
    public int getColumnIndex(Column col) {
        return base.getColumnIndex(col);
    }

    @Override
    public Column[] getColumns() {
        return base.getColumns();
    }

    @Override
    public IndexColumn[] getIndexColumns() {
        return base.getIndexColumns();
    }

    @Override
    public String getCreateSQL() {
        return base.getCreateSQL();
    }

    @Override
    public String getCreateSQLForCopy(Table forTable, String quotedName) {
        return base.getCreateSQLForCopy(forTable, quotedName);
    }

    @Override
    public String getDropSQL() {
        return base.getDropSQL();
    }

    @Override
    public IndexType getIndexType() {
        return base.getIndexType();
    }

    @Override
    public String getPlanSQL() {
        return base.getPlanSQL();
    }

    @Override
    public long getRowCount(Session session) {
        return base.getRowCount(session);
    }

    @Override
    public Table getTable() {
        return base.getTable();
    }

    @Override
    public int getType() {
        return base.getType();
    }

    @Override
    public void removeChildrenAndResources(Session session) {
        synchronized (sync) {
            table.removeIndex(this);
            remove(session);
        }
    }

    @Override
    public String getSQL() {
        return base.getSQL();
    }

    @Override
    public Schema getSchema() {
        return base.getSchema();
    }

    @Override
    public void checkRename() {
        base.checkRename();
    }

    @Override
    public ArrayList<DbObject> getChildren() {
        return base.getChildren();
    }

    @Override
    public String getComment() {
        return base.getComment();
    }

    @Override
    public Database getDatabase() {
        return base.getDatabase();
    }

    @Override
    public int getId() {
        return base.getId();
    }

    @Override
    public String getName() {
        return base.getName();
    }

    @Override
    public boolean isTemporary() {
        return base.isTemporary();
    }

    @Override
    public void rename(String newName) {
        base.rename(newName);
    }

    @Override
    public void setComment(String comment) {
        base.setComment(comment);
    }

    @Override
    public void setTemporary(boolean temporary) {
        base.setTemporary(temporary);
    }

    @Override
    public long getRowCountApproximation() {
        return base.getRowCountApproximation();
    }

    @Override
    public long getDiskSpaceUsed() {
        return base.getDiskSpaceUsed();
    }

    public Index getBaseIndex() {
        return base;
    }

    @Override
    public Row getRow(Session session, long key) {
        return base.getRow(session, key);
    }

    @Override
    public boolean isHidden() {
        return base.isHidden();
    }

    @Override
    public boolean isRowIdIndex() {
        return base.isRowIdIndex() && delta.isRowIdIndex();
    }

    @Override
    public boolean canScan() {
        return base.canScan();
    }

    @Override
    public void setSortedInsertMode(boolean sortedInsertMode) {
        base.setSortedInsertMode(sortedInsertMode);
        delta.setSortedInsertMode(sortedInsertMode);
    }

    @Override
    public int getPreferedLookupBatchSize() {
        return 0;
    }
<<<<<<< HEAD
    
=======

>>>>>>> 4b3a4b63
    @Override
    public List<Future<Cursor>> findBatched(TableFilter filter, List<SearchRow> firstLastPairs) {
        throw DbException.throwInternalError("Must never be called.");
    }
}<|MERGE_RESOLUTION|>--- conflicted
+++ resolved
@@ -6,11 +6,6 @@
 package org.h2.index;
 
 import java.util.ArrayList;
-<<<<<<< HEAD
-import java.util.Collection;
-import java.util.Iterator;
-=======
->>>>>>> 4b3a4b63
 import java.util.List;
 import java.util.concurrent.Future;
 import org.h2.api.ErrorCode;
@@ -397,11 +392,7 @@
     public int getPreferedLookupBatchSize() {
         return 0;
     }
-<<<<<<< HEAD
-    
-=======
-
->>>>>>> 4b3a4b63
+
     @Override
     public List<Future<Cursor>> findBatched(TableFilter filter, List<SearchRow> firstLastPairs) {
         throw DbException.throwInternalError("Must never be called.");
