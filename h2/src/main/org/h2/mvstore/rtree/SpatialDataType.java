/*
 * Copyright 2004-2018 H2 Group. Multiple-Licensed under the MPL 2.0,
 * and the EPL 1.0 (http://h2database.com/html/license.html).
 * Initial Developer: H2 Group
 */
package org.h2.mvstore.rtree;

import java.nio.ByteBuffer;
import java.util.ArrayList;

import org.h2.mvstore.DataUtils;
import org.h2.mvstore.WriteBuffer;
import org.h2.mvstore.type.DataType;
<<<<<<< HEAD
=======
import org.h2.util.Utils;
>>>>>>> 7a2a5446

/**
 * A spatial data type. This class supports up to 31 dimensions. Each dimension
 * can have a minimum and a maximum value of type float. For each dimension, the
 * maximum value is only stored when it is not the same as the minimum.
 */
public class SpatialDataType implements DataType {

    private final int dimensions;

    public SpatialDataType(int dimensions) {
        // Because of how we are storing the
        // min-max-flag in the read/write method
        // the number of dimensions must be < 32.
        DataUtils.checkArgument(
                dimensions >= 1 && dimensions < 32,
                "Dimensions must be between 1 and 31, is {0}", dimensions);
        this.dimensions = dimensions;
    }

    @Override
    public int compare(Object a, Object b) {
        if (a == b) {
            return 0;
        } else if (a == null) {
            return -1;
        } else if (b == null) {
            return 1;
        }
        long la = ((SpatialKey) a).getId();
        long lb = ((SpatialKey) b).getId();
        return Long.compare(la, lb);
    }

    /**
     * Check whether two spatial values are equal.
     *
     * @param a the first value
     * @param b the second value
     * @return true if they are equal
     */
    public boolean equals(Object a, Object b) {
        if (a == b) {
            return true;
        } else if (a == null || b == null) {
            return false;
        }
        long la = ((SpatialKey) a).getId();
        long lb = ((SpatialKey) b).getId();
        return la == lb;
    }

    @Override
    public int getMemory(Object obj) {
        return 40 + dimensions * 4;
    }

    @Override
    public void read(ByteBuffer buff, Object[] obj, int len, boolean key) {
        for (int i = 0; i < len; i++) {
            obj[i] = read(buff);
        }
    }

    @Override
    public void write(WriteBuffer buff, Object[] obj, int len, boolean key) {
        for (int i = 0; i < len; i++) {
            write(buff, obj[i]);
        }
    }

    @Override
    public void write(WriteBuffer buff, Object obj) {
        SpatialKey k = (SpatialKey) obj;
        if (k.isNull()) {
            buff.putVarInt(-1);
            buff.putVarLong(k.getId());
            return;
        }
        int flags = 0;
        for (int i = 0; i < dimensions; i++) {
            if (k.min(i) == k.max(i)) {
                flags |= 1 << i;
            }
        }
        buff.putVarInt(flags);
        for (int i = 0; i < dimensions; i++) {
            buff.putFloat(k.min(i));
            if ((flags & (1 << i)) == 0) {
                buff.putFloat(k.max(i));
            }
        }
        buff.putVarLong(k.getId());
    }

    @Override
    public Object read(ByteBuffer buff) {
        int flags = DataUtils.readVarInt(buff);
        if (flags == -1) {
            long id = DataUtils.readVarLong(buff);
            return new SpatialKey(id);
        }
        float[] minMax = new float[dimensions * 2];
        for (int i = 0; i < dimensions; i++) {
            float min = buff.getFloat();
            float max;
            if ((flags & (1 << i)) != 0) {
                max = min;
            } else {
                max = buff.getFloat();
            }
            minMax[i + i] = min;
            minMax[i + i + 1] = max;
        }
        long id = DataUtils.readVarLong(buff);
        return new SpatialKey(id, minMax);
    }

    /**
     * Check whether the two objects overlap.
     *
     * @param objA the first object
     * @param objB the second object
     * @return true if they overlap
     */
    public boolean isOverlap(Object objA, Object objB) {
        SpatialKey a = (SpatialKey) objA;
        SpatialKey b = (SpatialKey) objB;
        if (a.isNull() || b.isNull()) {
            return false;
        }
        for (int i = 0; i < dimensions; i++) {
            if (a.max(i) < b.min(i) || a.min(i) > b.max(i)) {
                return false;
            }
        }
        return true;
    }

    /**
     * Increase the bounds in the given spatial object.
     *
     * @param bounds the bounds (may be modified)
     * @param add the value
     */
    public void increaseBounds(Object bounds, Object add) {
        SpatialKey a = (SpatialKey) add;
        SpatialKey b = (SpatialKey) bounds;
        if (a.isNull() || b.isNull()) {
            return;
        }
        for (int i = 0; i < dimensions; i++) {
            b.setMin(i, Math.min(b.min(i), a.min(i)));
            b.setMax(i, Math.max(b.max(i), a.max(i)));
        }
    }

    /**
     * Get the area increase by extending a to contain b.
     *
     * @param objA the bounding box
     * @param objB the object
     * @return the area
     */
    public float getAreaIncrease(Object objA, Object objB) {
        SpatialKey b = (SpatialKey) objB;
        SpatialKey a = (SpatialKey) objA;
        if (a.isNull() || b.isNull()) {
            return 0;
        }
        float min = a.min(0);
        float max = a.max(0);
        float areaOld = max - min;
        min = Math.min(min,  b.min(0));
        max = Math.max(max,  b.max(0));
        float areaNew = max - min;
        for (int i = 1; i < dimensions; i++) {
            min = a.min(i);
            max = a.max(i);
            areaOld *= max - min;
            min = Math.min(min,  b.min(i));
            max = Math.max(max,  b.max(i));
            areaNew *= max - min;
        }
        return areaNew - areaOld;
    }

    /**
     * Get the combined area of both objects.
     *
     * @param objA the first object
     * @param objB the second object
     * @return the area
     */
    float getCombinedArea(Object objA, Object objB) {
        SpatialKey a = (SpatialKey) objA;
        SpatialKey b = (SpatialKey) objB;
        if (a.isNull()) {
            return getArea(b);
        } else if (b.isNull()) {
            return getArea(a);
        }
        float area = 1;
        for (int i = 0; i < dimensions; i++) {
            float min = Math.min(a.min(i),  b.min(i));
            float max = Math.max(a.max(i),  b.max(i));
            area *= max - min;
        }
        return area;
    }

    private float getArea(SpatialKey a) {
        if (a.isNull()) {
            return 0;
        }
        float area = 1;
        for (int i = 0; i < dimensions; i++) {
            area *= a.max(i) - a.min(i);
        }
        return area;
    }

    /**
     * Check whether a contains b.
     *
     * @param objA the bounding box
     * @param objB the object
     * @return the area
     */
    public boolean contains(Object objA, Object objB) {
        SpatialKey a = (SpatialKey) objA;
        SpatialKey b = (SpatialKey) objB;
        if (a.isNull() || b.isNull()) {
            return false;
        }
        for (int i = 0; i < dimensions; i++) {
            if (a.min(i) > b.min(i) || a.max(i) < b.max(i)) {
                return false;
            }
        }
        return true;
    }

    /**
     * Check whether a is completely inside b and does not touch the
     * given bound.
     *
     * @param objA the object to check
     * @param objB the bounds
     * @return true if a is completely inside b
     */
    public boolean isInside(Object objA, Object objB) {
        SpatialKey a = (SpatialKey) objA;
        SpatialKey b = (SpatialKey) objB;
        if (a.isNull() || b.isNull()) {
            return false;
        }
        for (int i = 0; i < dimensions; i++) {
            if (a.min(i) <= b.min(i) || a.max(i) >= b.max(i)) {
                return false;
            }
        }
        return true;
    }

    /**
     * Create a bounding box starting with the given object.
     *
     * @param objA the object
     * @return the bounding box
     */
    Object createBoundingBox(Object objA) {
        SpatialKey a = (SpatialKey) objA;
        if (a.isNull()) {
            return a;
        }
        float[] minMax = new float[dimensions * 2];
        for (int i = 0; i < dimensions; i++) {
            minMax[i + i] = a.min(i);
            minMax[i + i + 1] = a.max(i);
        }
        return new SpatialKey(0, minMax);
    }

    /**
     * Get the most extreme pair (elements that are as far apart as possible).
     * This method is used to split a page (linear split). If no extreme objects
     * could be found, this method returns null.
     *
     * @param list the objects
     * @return the indexes of the extremes
     */
    public int[] getExtremes(ArrayList<Object> list) {
        list = getNotNull(list);
        if (list.isEmpty()) {
            return null;
        }
        SpatialKey bounds = (SpatialKey) createBoundingBox(list.get(0));
        SpatialKey boundsInner = (SpatialKey) createBoundingBox(bounds);
        for (int i = 0; i < dimensions; i++) {
            float t = boundsInner.min(i);
            boundsInner.setMin(i, boundsInner.max(i));
            boundsInner.setMax(i, t);
        }
        for (Object o : list) {
            increaseBounds(bounds, o);
            increaseMaxInnerBounds(boundsInner, o);
        }
        double best = 0;
        int bestDim = 0;
        for (int i = 0; i < dimensions; i++) {
            float inner = boundsInner.max(i) - boundsInner.min(i);
            if (inner < 0) {
                continue;
            }
            float outer = bounds.max(i) - bounds.min(i);
            float d = inner / outer;
            if (d > best) {
                best = d;
                bestDim = i;
            }
        }
        if (best <= 0) {
            return null;
        }
        float min = boundsInner.min(bestDim);
        float max = boundsInner.max(bestDim);
        int firstIndex = -1, lastIndex = -1;
        for (int i = 0; i < list.size() &&
                (firstIndex < 0 || lastIndex < 0); i++) {
            SpatialKey o = (SpatialKey) list.get(i);
            if (firstIndex < 0 && o.max(bestDim) == min) {
                firstIndex = i;
            } else if (lastIndex < 0 && o.min(bestDim) == max) {
                lastIndex = i;
            }
        }
        return new int[] { firstIndex, lastIndex };
    }

    private static ArrayList<Object> getNotNull(ArrayList<Object> list) {
        boolean foundNull = false;
        for (Object o : list) {
            SpatialKey a = (SpatialKey) o;
            if (a.isNull()) {
<<<<<<< HEAD
                foundNull = true;
=======
                result = Utils.newSmallArrayList();
>>>>>>> 7a2a5446
                break;
            }
        }
        if (!foundNull) {
            return list;
        }
        ArrayList<Object> result = new ArrayList<>();
        for (Object o : list) {
            SpatialKey a = (SpatialKey) o;
            if (!a.isNull()) {
                result.add(a);
            }
        }
        return result;
    }

    private void increaseMaxInnerBounds(Object bounds, Object add) {
        SpatialKey b = (SpatialKey) bounds;
        SpatialKey a = (SpatialKey) add;
        for (int i = 0; i < dimensions; i++) {
            b.setMin(i, Math.min(b.min(i), a.max(i)));
            b.setMax(i, Math.max(b.max(i), a.min(i)));
        }
    }

}<|MERGE_RESOLUTION|>--- conflicted
+++ resolved
@@ -11,10 +11,6 @@
 import org.h2.mvstore.DataUtils;
 import org.h2.mvstore.WriteBuffer;
 import org.h2.mvstore.type.DataType;
-<<<<<<< HEAD
-=======
-import org.h2.util.Utils;
->>>>>>> 7a2a5446
 
 /**
  * A spatial data type. This class supports up to 31 dimensions. Each dimension
@@ -360,11 +356,7 @@
         for (Object o : list) {
             SpatialKey a = (SpatialKey) o;
             if (a.isNull()) {
-<<<<<<< HEAD
                 foundNull = true;
-=======
-                result = Utils.newSmallArrayList();
->>>>>>> 7a2a5446
                 break;
             }
         }
