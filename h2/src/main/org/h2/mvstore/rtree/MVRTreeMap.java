--- conflicted
+++ resolved
@@ -14,10 +14,6 @@
 import org.h2.mvstore.MVMap;
 import org.h2.mvstore.Page;
 import org.h2.mvstore.type.DataType;
-<<<<<<< HEAD
-=======
-import org.h2.util.Utils;
->>>>>>> 7a2a5446
 
 /**
  * An r-tree implementation. It supports both the linear and the quadratic split
@@ -314,10 +310,6 @@
     }
 
     private Page splitLinear(Page p) {
-<<<<<<< HEAD
-=======
-        ArrayList<Object> keys = Utils.newSmallArrayList();
->>>>>>> 7a2a5446
         int keyCount = p.getKeyCount();
         ArrayList<Object> keys = new ArrayList<>(keyCount);
         for (int i = 0; i < keyCount; i++) {
