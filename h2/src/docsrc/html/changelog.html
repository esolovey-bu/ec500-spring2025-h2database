<!DOCTYPE html PUBLIC "-//W3C//DTD XHTML 1.0 Strict//EN" "http://www.w3.org/TR/xhtml1/DTD/xhtml1-strict.dtd">
<!--
Copyright 2004-2014 H2 Group. Multiple-Licensed under the MPL 2.0, Version 1.0,
and under the Eclipse Public License, Version 1.0
Initial Developer: H2 Group
-->
<html xmlns="http://www.w3.org/1999/xhtml" lang="en" xml:lang="en">
<head><meta http-equiv="Content-Type" content="text/html;charset=utf-8" />
<meta name="viewport" content="width=device-width, initial-scale=1" />
<title>
Change Log
</title>
<link rel="stylesheet" type="text/css" href="stylesheet.css" />
<!-- [search] { -->
<script type="text/javascript" src="navigation.js"></script>
</head><body onload="frameMe();">
<table class="content"><tr class="content"><td class="content"><div class="contentDiv">
<!-- } -->

<h1>Change Log</h1>

<h2>Next Version (unreleased)</h2>
<ul>
<<<<<<< HEAD
<li>improve performance of queries that use LIKE 'foo%' - 10x in the case of one of my queries
</li>
<li>Issue #229: DATEDIFF does not work for 'WEEK'
=======
<li>Issue #231: Possible infinite loop when initializing the ObjectDataType class
    when concurrently writing into MVStore.
>>>>>>> 32f71bb2
</li>
</ul>

<h2>Version 1.4.191 Beta (2016-01-21)</h2>
<ul>
<li>Issue #229: DATEDIFF does not work for 'WEEK'.
</li>
<li>Issue #156: Add support for getGeneratedKeys() when executing commands via PreparedStatement#executeBatch.
</li>
<li>Issue #195: The new Maven uses a .cmd file instead of a .bat file.
</li>
<li>Issue #212: EXPLAIN PLAN for UPDATE statement did not display LIMIT expression.
</li>
<li>Support OFFSET without LIMIT in SELECT.
</li>
<li>Improve error message for METHOD_NOT_FOUND_1/90087.
</li>
<li>CLOB and BLOB objects of removed rows were sometimes kept in the database file.
</li>
<li>Server mode: executing "shutdown" left a thread on the server.
</li>
<li>The condition "in(select...)" did not work correctly in some cases if the subquery had an "order by".
</li>
<li>Issue #184: The Platform-independent zip had Windows line endings in Linux scripts.
</li>
<li>Issue #186: The "script" command did not include sequences of temporary tables.
</li>
<li>Issue #115: to_char fails with pattern FM0D099.
</li>
</ul>

<h2>Version 1.4.190 Beta (2015-10-11)</h2>
<ul>
<li>Pull request #183: optimizer hints (so far without special SQL syntax).
</li>
<li>Issue #180: In MVCC mode, executing UPDATE and SELECT ... FOR UPDATE
    simultaneously silently can drop rows.
</li>
<li>PageStore storage: the cooperative file locking mechanism
    did not always work as expected (with very slow computers).
</li>
<li>Temporary CLOB and BLOB objects are now removed while the database is open
    (and not just when closing the database).
</li>
<li>MVStore CLOB and BLOB larger than about 25 MB: An exception could be thrown
    when using the MVStore storage.
</li>
<li>Add FILE_WRITE function. Patch provided by Nicolas Fortin
    (Lab-STICC - CNRS UMR 6285 and Ecole Centrale de Nantes)
</li>
</ul>

<h2>Version 1.4.189 Beta (2015-09-13)</h2>
<ul>
<li>Add support for dropping multiple columns in ALTER TABLE DROP COLUMN...
</li>
<li>Fix bug in XA management when doing rollback after prepare. Patch by Stephane Lacoin.
</li>
<li>MVStore CLOB and BLOB: An exception with the message "Block not found" could be thrown
    when using the MVStore storage, when copying LOB objects
    (for example due to "alter table" on a table with a LOB object),
    and then re-opening the database.
</li>
<li>Fix for issue #171: Broken QueryStatisticsData duration data when trace level smaller than TraceSystem.INFO
</li>
<li>Pull request #170: Added SET QUERY_STATISTICS_MAX_ENTRIES
</li>
<li>Pull request #165: Fix compatibility postgresql function string_agg
</li>
<li>Pull request #163: improved performance when not using the default timezone.
</li>
<li>Local temporary tables with many rows did not work correctly due to automatic analyze.
</li>
<li>Server mode: concurrently using the same connection could throw an exception
    "Connection is broken: unexpected status".
</li>
<li>Performance improvement for metadata queries that join against the COLUMNS metadata table.
</li>
<li>An ArrayIndexOutOfBoundsException was thrown in some cases
    when opening an old version 1.3 database, or an 1.4 database with
    both "mv_store=false" and the system property "h2.storeLocalTime" set to false.
    It mainly showed up with an index on a time, date, or timestamp column.
    The system property "h2.storeLocalTime" is no longer supported
    (MVStore databases always store local time, and PageStore now databases never do).
</li>
</ul>

<h2>Version 1.4.188 Beta (2015-08-01)</h2>
<ul>
<li>Server mode: CLOB processing for texts larger than about 1 MB sometimes did not work.
</li>
<li>Server mode: BLOB processing for binaries larger than 2 GB did not work.
</li>
<li>Multi-threaded processing: concurrent deleting the same row could throw the exception
    "Row not found when trying to delete".
</li>
<li>MVStore transactions: a thread could see a change of a different thread
    within a different map. Pull request #153.
</li>
<li>H2 Console: improved IBM DB2 compatibility.
</li>
<li>A thread deadlock detector (disabled by default) can help
    detect and analyze Java level deadlocks.
    To enable, set the system property "h2.threadDeadlockDetector" to true.
</li>
<li>Performance improvement for metadata queries that join against the COLUMNS metadata table.
</li>
<li>MVStore: power failure could corrupt the store, if writes were re-ordered.
</li>
<li>For compatibility with other databases, support for (double and float)
    -0.0 has been removed. 0.0 is used instead.
</li>
<li>Fix for #134, Column name with a # character. Patch by bradmesserle.
</li>
<li>In version 1.4.186, "order by" was broken in some cases
    due to the change "Make the planner use indexes for sorting when doing a GROUP BY".
    The change was reverted.
</li>
<li>Pull request #146: Improved CompareMode.
</li>
<li>Fix for #144, JdbcResultSet.setFetchDirection() throws "Feature not supported".
</li>
<li>Fix for issue #143, deadlock between two sessions hitting the same sequence on a column.
</li>
<li>Pull request #137: SourceCompiler should not throw a syntax error on javac warning.
</li>
<li>MVStore: out of memory while storing could corrupt the store
    (theoretically, a rollback would be possible, but this case is not yet implemented).
</li>
<li>The compressed in-memory file systems (memLZF:) could not be used in the MVStore.
</li>
<li>The in-memory file systems (memFS: and memLZF:) did not support files larger than 2 GB
    due to an integer overflow.
</li>
<li>Pull request #138: Added the simple Oracle function: ORA_HASH (+ tests) #138
</li>
<li>Timestamps in the trace log follow the format (yyyy-MM-dd HH:mm:ss) instead
of the old format (MM-dd HH:mm:ss). Patch by Richard Bull.
</li>
<li>Pull request #125: Improved Oracle compatibility with "truncate" with timestamps and dates.
</li>
<li>Pull request #127: Linked tables now support geometry columns.
</li>
<li>ABS(CAST(0.0 AS DOUBLE)) returned -0.0 instead of 0.0.
</li>
<li>BNF auto-completion failed with unquoted identifiers.
</li>
<li>Oracle compatibility: empty strings were not converted to NULL when using prepared statements.
</li><li>PostgreSQL compatibility: new syntax "create index ... using ...".
</li><li>There was a bug in DataType.convertToValue when reading a ResultSet from a ResultSet.
</li><li>Pull request #116: Improved concurrency in the trace system.
</li><li>Issue 609: the spatial index did not support NULL.
</li><li>Granting a schema is now supported.
</li><li>Linked tables did not work when a function-based index is present (Oracle).
</li><li>Creating a user with a null password, salt, or hash threw a NullPointerException.
</li><li>Foreign key: don't add a single column index if column
    is leading key of existing index.
</li><li>Pull request #4: Creating and removing temporary tables was getting
    slower and slower over time, because an internal object id was allocated but
    never de-allocated.
</li><li>Issue 609: the spatial index did not support NULL with update and delete operations.
</li><li>Pull request #2: Add external metadata type support (table type "external")
</li><li>MS SQL Server: the CONVERT method did not work in views
    and derived tables.
</li><li>Java 8 compatibility for "regexp_replace".
</li><li>When in cluster mode, and one of the nodes goes down,
    we need to log the problem with priority "error", not "debug"
</li></ul>

<h2>Version 1.4.187 Beta (2015-04-10)</h2>
<ul><li>MVStore: concurrent changes to the same row could result in
    the exception "The transaction log might be corrupt for key ...".
    This could only be reproduced with 3 or more threads.
</li><li>Results with CLOB or BLOB data are no longer reused.
</li><li>References to BLOB and CLOB objects now have a timeout.
    The configuration setting is LOB_TIMEOUT (default 5 minutes).
    This should avoid growing the database file if there are many queries that return BLOB or CLOB objects,
    and the database is not closed for a longer time.
</li><li>MVStore: when committing a session that removed LOB values,
    changes were flushed unnecessarily.
</li><li>Issue 610: possible integer overflow in WriteBuffer.grow().
</li><li>Issue 609: the spatial index did not support NULL (ClassCastException).
</li><li>MVStore: in some cases, CLOB/BLOB data blocks were removed
    incorrectly when opening a database.
</li><li>MVStore: updates that affected many rows were were slow
    in some cases if there was a secondary index.
</li><li>Using "runscript" with autocommit disabled could result
    in a lock timeout on the internal table "SYS".
</li><li>Issue 603: there was a memory leak when using H2 in a web application.
    Apache Tomcat logged an error message: "The web application ...
    created a ThreadLocal with key of type [org.h2.util.DateTimeUtils$1]".
</li><li>When using the MVStore,
    running a SQL script generate by the Recover tool from a PageStore file
    failed with a strange error message (NullPointerException),
    now a clear error message is shown.
</li><li>Issue 605: with version 1.4.186, opening a database could result in
    an endless loop in LobStorageMap.init.
</li><li>Queries that use the same table alias multiple times now work.
    Before, the select expression list was expanded incorrectly.
    Example: "select * from a as x, b as x".
</li><li>The MySQL compatibility feature "insert ... on duplicate key update"
    did not work with a non-default schema.
</li><li>Issue 599: the condition "in(x, y)" could not be used in the select list
    when using "group by".
</li><li>The LIRS cache could grow larger than the allocated memory.
</li><li>A new file system implementation that re-opens the file if it was closed due
    to the application calling Thread.interrupt(). File name prefix "retry:".
    Please note it is strongly recommended to avoid calling Thread.interrupt;
    this is a problem for various libraries, including Apache Lucene.
</li><li>MVStore: use RandomAccessFile file system if the file name starts with "file:".
</li><li>Allow DATEADD to take a long value for count when manipulating milliseconds.
</li><li>When using MV_STORE=TRUE and the SET CACHE_SIZE setting, the cache size was incorrectly set,
    so that it was effectively 1024 times smaller than it should be.
</li><li>Concurrent CREATE TABLE... IF NOT EXISTS in the presence of MULTI_THREAD=TRUE could
    throw an exception.
</li><li>Fix bug in MVStore when creating lots of temporary tables, where we could run out of
    transaction IDs.
</li><li>Add support for PostgreSQL STRING_AGG function. Patch by Fred Aquiles.
</li><li>Fix bug in "jdbc:h2:nioMemFS" isRoot() function.
    Also, the page size was increased to 64 KB.
</li></ul>

<h2>Version 1.4.186 Beta (2015-03-02)</h2>
<ul><li>The Servlet API 3.0.1 is now used, instead of 2.4.
</li><li>MVStore: old chunks no longer removed in append-only mode.
</li><li>MVStore: the cache for page references could grow far too big, resulting in out of memory in some cases.
</li><li>MVStore: orphaned lob objects were not correctly removed in some cases,
    making the database grow unnecessarily.
</li><li>MVStore: the maximum cache size was artificially limited to 2 GB
    (due to an integer overflow).
</li><li>MVStore / TransactionStore: concurrent updates could result in a
    "Too many open transactions" exception.
</li><li>StringUtils.toUpperEnglish now has a small cache.
    This should speed up reading from a ResultSet when using the column name.
</li><li>MVStore: up to 65535 open transactions are now supported.
    Previously, the limit was at most 65535 transactions between the oldest open and the
    newest open transaction (which was quite a strange limit).
</li><li>The default limit for in-place LOB objects was changed from 128 to 256 bytes.
    This is because each read creates a reference to a LOB, and maintaining the references
    is a big overhead. With the higher limit, less references are needed.
</li><li>Tables without columns didn't work.
    (The use case for such tables is testing.)
</li><li>The LIRS cache now resizes the table automatically in all cases
    and no longer needs the averageMemory configuration.
</li><li>Creating a linked table from an MVStore database to a non-MVStore database
    created a second (non-MVStore) database file.
</li><li>In version 1.4.184, a bug was introduced that broke queries
    that have both joins and wildcards, for example:
    select * from dual join(select x from dual) on 1=1
</li><li>Issue 598: parser fails on timestamp "24:00:00.1234" - prevent the creation of out-of-range time values.
</li><li>Allow declaring triggers as source code (like functions). Patch by Sylvain Cuaz.
</li><li>Make the planner use indexes for sorting when doing a GROUP BY where
    all of the GROUP BY columns are not mentioned in the select. Patch by Frederico (zepfred).
</li><li>PostgreSQL compatibility: generate_series (as an alias for system_range). Patch by litailang.
</li><li>Fix missing "column" type in right-hand parameter in ConditionIn. Patch by Arnaud Thimel.
</li></ul>

<h2>Version 1.4.185 Beta (2015-01-16)</h2>
<ul><li>In version 1.4.184, "group by" ignored the table name,
    and could pick a select column by mistake.
    Example: select 0 as x from system_range(1, 2) d group by d.x;
</li><li>New connection setting "REUSE_SPACE" (default: true). If disabled,
    all changes are appended to the database file, and existing content is never overwritten.
    This allows to rollback to a previous state of the database by truncating
    the database file.
</li><li>Issue 587: MVStore: concurrent compaction and store operations could result in an IllegalStateException.
</li><li>Issue 594: Profiler.copyInThread does not work properly.
</li><li>Script tool: Now, SCRIPT ... TO is always used (for higher speed and lower disk space usage).
</li><li>Script tool: Fix parsing of BLOCKSIZE parameter, original patch by Ken Jorissen.
</li><li>Fix bug in PageStore#commit method - when the ignoreBigLog flag was set,
    the logic that cleared the flag could never be reached, resulting in performance degradation.
    Reported by Alexander Nesterov.
</li><li>Issue 552: Implement BIT_AND and BIT_OR aggregate functions.
</li></ul>

<h2>Version 1.4.184 Beta (2014-12-19)</h2>
<ul><li>In version 1.3.183, indexes were not used if the table contains
    columns with a default value generated by a sequence.
    This includes tables with identity and auto-increment columns.
    This bug was introduced by supporting "rownum" in views and derived tables.
</li><li>MVStore: imported BLOB and CLOB data sometimes disappeared.
    This was caused by a bug in the ObjectDataType comparison.
</li><li>Reading from a StreamStore now throws an
    IOException if the underlying data doesn't exist.
</li><li>MVStore: if there is an exception while saving, the store is now in all cases immediately closed.
</li><li>MVStore: the dump tool could go into an endless loop for some files.
</li><li>MVStore: recovery for a database with many CLOB or BLOB entries is now much faster.
</li><li>Group by with a quoted select column name alias didn't work. Example:
    select 1 "a" from dual group by "a"
</li><li>Auto-server mode: the host name is now stored in the .lock.db file.
</li></ul>

<h2>Version 1.4.183 Beta (2014-12-13)</h2>
<ul><li>MVStore: the default auto-commit buffer size is now about twice as big.
    This should reduce the database file size after inserting a lot of data.
</li><li>The built-in functions "power" and "radians" now always return a double.
</li><li>Using "row_number" or "rownum" in views or derived tables had unexpected results
    if the outer query contained constraints for the given view. Example:
    select b.nr, b.id from (select row_number() over() as nr, a.id as id
    from (select id from test order by name) as a) as b where b.id = 1
</li><li>MVStore: the Recover tool can now deal with more types of corruption in the file.
</li><li>MVStore: the TransactionStore now first needs to be initialized before it can be used.
</li><li>Views and derived tables with equality and range conditions on the same columns
    did not work properly. example: select x from (select x from (select 1 as x)
    where x &gt; 0 and x &lt; 2) where x = 1
</li><li>The database URL setting PAGE_SIZE setting is now also used for the MVStore.
</li><li>MVStore: the default page split size for persistent stores is now 4096
    (it was 16 KB so far). This should reduce the database file size for most situations
    (in some cases, less than half the size of the previous version).
</li><li>With query literals disabled, auto-analyze of a table with CLOB or BLOB did not work.
</li><li>MVStore: use a mark and sweep GC algorithm instead of reference counting,
    to ensure used chunks are never overwrite, even if the reference counting
    algorithm does not work properly.
</li><li>In the multi-threaded mode, updating the column selectivity ("analyze")
    in the background sometimes did not work.
</li><li>In the multi-threaded mode, database metadata operations
    did sometimes not work if the schema was changed at the same time
    (for example, if tables were dropped).
</li><li>Some CLOB and BLOB values could no longer be read when
    the original row was removed (even when using the MVCC mode).
</li><li>The MVStoreTool could throw an IllegalArgumentException.
</li><li>Improved performance for some
    date / time / timestamp conversion operations.
    Thanks to Sergey Evdokimov for reporting the problem.
</li><li>H2 Console: the built-in web server did not work properly
    if an unknown file was requested.
</li><li>MVStore: the jar file is renamed to "h2-mvstore-*.jar" and is
    deployed to Maven separately.
</li><li>MVStore: support for concurrent reads and writes is now enabled by default.
</li><li>Server mode: the transfer buffer size has been changed from 16 KB to 64 KB,
    after it was found that this improves performance on Linux quite a lot.
</li><li>H2 Console and server mode: SSL is now disabled and TLS is used
    to protect against the Poodle SSLv3 vulnerability.
    The system property to disable secure anonymous connections is now
    "h2.enableAnonymousTLS".
    The default certificate is still self-signed, so you need to manually install
    another one if you want to avoid man in the middle attacks.
</li><li>MVStore: the R-tree did not correctly measure the memory usage.
</li><li>MVStore: compacting a store with an R-tree did not always work.
</li><li>Issue 581: When running in LOCK_MODE=0,
        JdbcDatabaseMetaData#supportsTransactionIsolationLevel(TRANSACTION_READ_UNCOMMITTED)
    should return false
</li><li>Fix bug which could generate deadlocks when multiple connections accessed the same table.
</li><li>Some places in the code were not respecting the value set in the "SET MAX_MEMORY_ROWS x" command
</li><li>Fix bug which could generate a NegativeArraySizeException when performing large (>40M) row union operations
</li><li>Fix "USE schema" command for MySQL compatibility, patch by mfulton
</li><li>Parse and ignore the ROW_FORMAT=DYNAMIC MySQL syntax, patch by mfulton
</li></ul>

<h2>Version 1.4.182 Beta (2014-10-17)</h2>
<ul><li>MVStore: improved error messages and logging;
    improved behavior if there is an error when serializing objects.
</li><li>OSGi: the MVStore packages are now exported.
</li><li>With the MVStore option, when using multiple threads
    that concurrently create indexes or tables,
    it was relatively easy to get a lock timeout on the "SYS" table.
</li><li>When using the multi-threaded option, the exception
    "Unexpected code path" could be thrown, specially if the option
    "analyze_auto" was set to a low value.
</li><li>In the server mode, when reading from a CLOB or BLOB, if the connection
    was closed, a NullPointerException could be thrown instead of an exception saying
    the connection is closed.
</li><li>DatabaseMetaData.getProcedures and getProcedureColumns
    could throw an exception if a user defined class is not available.
</li><li>Issue 584: the error message for a wrong sequence definition was wrong.
</li><li>CSV tool: the rowSeparator option is no longer supported,
    as the same can be achieved with the lineSeparator.
</li><li>Descending indexes on MVStore tables did not work properly.
</li><li>Issue 579: Conditions on the "_rowid_" pseudo-column didn't use an index
    when using the MVStore.
</li><li>Fixed documentation that "offset" and "fetch" are also keywords since version 1.4.x.
</li><li>The Long.MIN_VALUE could not be parsed for auto-increment (identity) columns.
</li><li>Issue 573: Add implementation for Methods "isWrapperFor()" and "unwrap()" in
    other JDBC classes.
</li><li>Issue 572: MySQL compatibility for "order by" in update statements.
</li><li>The change in  JDBC escape processing in version 1.4.181 affects both the parser
    (which is running on the server) and the JDBC API (which is running on the client).
    If you (or a tool you use) use the syntax "{t 'time}", or "{ts 'timestamp'}", or "{d 'data'}",
    then both the client and the server need to be upgraded to version 1.4.181 or later.
</li></ul>

<h2>Version 1.4.181 Beta (2014-08-06)</h2>
<ul><li>Improved MySQL compatibility by supporting "use schema".
    Thanks a lot to Karl Pietrzak for the patch!
</li><li>Writing to the trace file is now faster, specially with the debug level.
</li><li>The database option "defrag_always=true" did not work with the MVStore.
</li><li>The JDBC escape syntax {ts 'value'} did not interpret the value as a timestamp.
    The same for {d 'value'} (for date) and {t 'value'} (for time).
    Thanks to Lukas Eder for reporting the issue.
    The following problem was detected after version 1.4.181 was released:
    The change in  JDBC escape processing affects both the parser (which is running on the server)
    and the JDBC API (which is running on the client).
    If you (or a tool you use) use the syntax {t 'time'}, or {ts 'timestamp'}, or {d 'date'},
    then both the client and the server need to be upgraded to version 1.4.181 or later.
</li><li>File system abstraction: support replacing existing files using move
    (currently not for Windows).
</li><li>The statement "shutdown defrag" now compresses the database (with the MVStore).
    This command can greatly reduce the file size, and is relatively fast,
    but is not incremental.
</li><li>The MVStore now automatically compacts the store in the background if there is no read or write activity,
    which should (after some time; sometimes about one minute) reduce the file size.
    This is still work in progress, feedback is welcome!
</li><li>Change default value of PAGE_SIZE from 2048 to 4096 to more closely match most file systems block size
    (PageStore only; the MVStore already used 4096).
</li><li>Auto-scale MAX_MEMORY_ROWS and CACHE_SIZE settings by the amount of available RAM. Gives a better
    out of box experience for people with more powerful machines.
</li><li>Handle tabs like 4 spaces in web console, patch by Martin Grajcar.
</li><li>Issue 573: Add implementation for Methods "isWrapperFor()" and "unwrap()" in JdbcConnection.java,
    patch by BigMichi1.
</li></ul>

<h2>Version 1.4.180 Beta (2014-07-13)</h2>
<ul><li>MVStore: the store is now auto-compacted automatically up to some point,
    to avoid very large file sizes. This area is still work in progress.
</li><li>Sequences of temporary tables (auto-increment or identity columns)
    were persisted unnecessarily in the database file, and were not removed
    when re-opening the database.
</li><li>MVStore: an IndexOutOfBoundsException could sometimes
    occur MVMap.openVersion when concurrently accessing the store.
</li><li>The LIRS cache now re-sizes the internal hash map if needed.
</li><li>Optionally persist session history in the H2 console. (patch from Martin Grajcar)
</li><li>Add client-info property to get the number of servers currently in the cluster
    and which servers that are available. (patch from Nikolaj Fogh)
</li><li>Fix bug in changing encrypted DB password that kept the file handle
    open when the wrong password was supplied. (test case from Jens Hohmuth).
</li><li>Issue 567: H2 hangs for a long time then (sometimes) recovers.
    Introduce a queue when doing table locking to prevent session starvation.
</li></ul>

<h2>Version 1.4.179 Beta (2014-06-23)</h2>
<ul><li>The license was changed to MPL 2.0 (from 1.0) and EPL 1.0.
</li><li>Issue 565: MVStore: concurrently adding LOB objects
    (with MULTI_THREADED option) resulted in a NullPointerException.
</li><li>MVStore: reduced dependencies to other H2 classes.
</li><li>There was a way to prevent a database from being re-opened,
    by creating a column constraint that references a table with a higher id,
    for example with "check" constraints that contains queries.
    This is now detected, and creating the table is prohibited.
    In future versions of H2, most likely creating references to other
    tables will no longer be supported because of such problems.
</li><li>MVStore: descending indexes with "nulls first" did not work as expected
    (null was ordered last).
</li><li>Large result sets now always create temporary tables instead of temporary files.
</li><li>When using the PageStore, opening a database failed in some cases with a NullPointerException
    if temporary tables were used (explicitly, or implicitly when using large result sets).
</li><li>If a database file in the PageStore file format exists, this file and this mode
    is now used, even if the database URL does not contain "MV_STORE=FALSE".
    If a MVStore file exists, it is used.
</li><li>Databases created with version 1.3.175 and earlier
    that contained foreign keys in combination with multi-column indexes
    could not be opened in some cases.
    This was due to a bugfix in version 1.3.176:
    Referential integrity constraints sometimes used the wrong index.
</li><li>MVStore: the ObjectDataType comparison method was incorrect if one
    key was Serializable and the other was of a common class.
</li><li>Recursive queries with many result rows (more than the setting "max_memory_rows")
    did not work correctly.
</li><li>The license has changed to MPL 2.0 + EPL 1.0.
</li><li>MVStore: temporary tables from result sets could survive re-opening a database,
    which could result in a ClassCastException.
</li><li>Issue 566: MVStore: unique indexes that were created later on did not work correctly
    if there were over 5000 rows in the table.
    Existing databases need to be re-created (at least the broken index need to be re-built).
</li><li>MVStore: creating secondary indexes on large tables
    results in missing rows in the index.
</li><li>Metadata: the password of linked tables is now only visible for admin users.
</li><li>For Windows, database URLs of the form "jdbc:h2:/test" where considered
    relative and did not work unless the system property "h2.implicitRelativePath" was used.
</li><li>Windows: using a base directory of "C:/" and similar did not work as expected.
</li><li>Follow JDBC specification on Procedures MetaData, use P0 as
    return type of procedure.
</li><li>Issue 531: IDENTITY ignored for added column.
</li><li>FileSystem: improve exception throwing compatibility with JDK
</li><li>Spatial Index: adjust costs so we do not use the spatial index if the
    query does not contain an intersects operator.
</li><li>Fix multi-threaded deadlock when using a View that includes a TableFunction.
</li><li>Fix bug in dividing very-small BigDecimal numbers.
</li></ul>

<h2>Version 1.4.178 Beta (2014-05-02)</h2>
<ul><li>Issue 559: Make dependency on org.osgi.service.jdbc optional.
</li><li>Improve error message when the user specifies an unsupported combination of database settings.
</li><li>MVStore: in the multi-threaded mode, NullPointerException and other exceptions could occur.
</li><li>MVStore: some database file could not be compacted due to a bug in
    the bookkeeping of the fill rate. Also, database file were compacted quite slowly.
    This has been improved; but more changes in this area are expected.
</li><li>MVStore: support for volatile maps (that don't store changes).
</li><li>MVStore mode: in-memory databases now also use the MVStore.
</li><li>In server mode, appending ";autocommit=false" to the database URL was working,
    but the return value of Connection.getAutoCommit() was wrong.
</li><li>Issue 561: OSGi: the import package declaration of org.h2 excluded version 1.4.
</li><li>Issue 558: with the MVStore, a NullPointerException could occur when using LOBs
    at session commit (LobStorageMap.removeLob).
</li><li>Remove the "h2.MAX_MEMORY_ROWS_DISTINCT" system property to reduce confusion.
    We already have the MAX_MEMORY_ROWS setting which does a very similar thing, and is better documented.
</li><li>Issue 554: Web Console in an IFrame was not fully supported.
</li></ul>

<h2>Version 1.4.177 Beta (2014-04-12)</h2>
<ul><li>By default, the MV_STORE option is enabled, so it is using the new MVStore
    storage. The MVCC setting is by default set to the same values as the MV_STORE setting,
    so it is also enabled by default. For testing, both settings can be disabled by appending
    ";MV_STORE=FALSE" and/or ";MVCC=FALSE" to the database URL.
</li><li>The file locking method 'serialized' is no longer supported.
    This mode might return in a future version,
    however this is not clear right now.
    A new implementation and new tests would be needed.
</li><li>Enable the new storage format for dates (system property "h2.storeLocalTime").
    For the MVStore mode, this is always enabled, but with version 1.4
    this is even enabled in the PageStore mode.
</li><li>Implicit relative paths are disabled (system property "h2.implicitRelativePath"),
    so that the database URL jdbc:h2:test now needs to be written as jdbc:h2:./test.
</li><li>"select ... fetch first 1 row only" is supported with the regular mode.
    This was disabled so far because "fetch" and "offset" are now keywords.
    See also Mode.supportOffsetFetch.
</li><li>Byte arrays are now sorted in unsigned mode
    (x'99' is larger than x'09').
    (System property "h2.sortBinaryUnsigned", Mode.binaryUnsigned, setting "binary_collation").
</li><li>Csv.getInstance will be removed in future versions of 1.4.
    Use the public constructor instead.
</li><li>Remove support for the limited old-style outer join syntax using "(+)".
    Use "outer join" instead.
    System property "h2.oldStyleOuterJoin".
</li><li>Support the data type "DATETIME2" as an alias for "DATETIME", for MS SQL Server compatibility.
</li><li>Add Oracle-compatible TRANSLATE function, patch by Eric Chatellier.
</li></ul>

<h2>Version 1.3.176 (2014-04-05)</h2>
<ul><li>The file locking method 'serialized' is no longer documented,
    as it will not be available in version 1.4.
</li><li>The static method Csv.getInstance() was removed.
    Use the public constructor instead.
</li><li>The default user name for the Script, RunScript, Shell,
    and CreateCluster tools are no longer "sa" but an empty string.
</li><li>The stack trace of the exception "The object is already closed" is no longer logged by default.
</li><li>If a value of a result set was itself a result set, the result
    could only be read once.
</li><li>Column constraints are also visible in views (patch from Nicolas Fortin for H2GIS).
</li><li>Granting a additional right to a role that already had a right for that table was not working.
</li><li>Spatial index: a few bugs have been fixed (using spatial constraints in views,
    transferring geometry objects over TCP/IP, the returned geometry object is copied when needed).
</li><li>Issue 551: the datatype documentation was incorrect (found by Bernd Eckenfels).
</li><li>Issue 368: ON DUPLICATE KEY UPDATE did not work for multi-row inserts.
    Test case from Angus Macdonald.
</li><li>OSGi: the package javax.tools is now imported (as an optional).
</li><li>H2 Console: auto-complete is now disabled by default, but there is a hot-key (Ctrl+Space).
</li><li>H2 Console: auto-complete did not work with multi-line statements.
</li><li>CLOB and BLOB data was not immediately removed after a rollback.
</li><li>There is a new Aggregate API that supports the internal H2 data types
    (GEOMETRY for example). Thanks a lot to Nicolas Fortin for the patch!
</li><li>Referential integrity constraints sometimes used the wrong index,
    such that updating a row in the referenced table incorrectly failed with
    a constraint violation.
</li><li>The Polish translation was completed and corrected by Wojtek Jurczyk. Thanks a lot!
</li><li>Issue 545: Unnecessary duplicate code was removed.
</li><li>The profiler tool can now process files with full thread dumps.
</li><li>MVStore: the file format was changed slightly.
</li><li>MVStore mode: the CLOB and BLOB storage was re-implemented and is
    now much faster than with the PageStore (which is still the default storage).
</li><li>MVStore mode: creating indexes is now much faster
    (in many cases faster than with the default PageStore).
</li><li>Various bugs in the MVStore storage and have been fixed,
    including a bug in the R-tree implementation.
    The database could get corrupt if there were transient IO exceptions while storing.
</li><li>The method org.h2.expression.Function.getCost could throw a NullPointException.
</li><li>Storing LOBs in separate files (outside of the main database file)
    is no longer supported for new databases.
</li><li>Lucene 2 is no longer supported.
</li><li>Fix bug in calculating default MIN and MAX values for SEQUENCE.
</li><li>Fix bug in performing IN queries with multiple values when IGNORECASE=TRUE
</li><li>Add entry-point to org.h2.tools.Shell so it can be called from inside an application.
    patch by Thomas Gillet.
</li><li>Fix bug that prevented the PgServer from being stopped and started multiple times.
</li><li>Support some more DDL syntax for MySQL, patch from Peter Jentsch.
</li><li>Issue 548: TO_CHAR does not format MM and DD correctly when the month or day of
    the month is 1 digit, patch from "the.tucc"
</li><li>Fix bug in varargs support in ALIAS's, patch from Nicolas Fortin
</li></ul>

<!-- [close] { --></div></td></tr></table><!-- } --><!-- analytics --></body></html><|MERGE_RESOLUTION|>--- conflicted
+++ resolved
@@ -21,14 +21,10 @@
 
 <h2>Next Version (unreleased)</h2>
 <ul>
-<<<<<<< HEAD
 <li>improve performance of queries that use LIKE 'foo%' - 10x in the case of one of my queries
 </li>
-<li>Issue #229: DATEDIFF does not work for 'WEEK'
-=======
 <li>Issue #231: Possible infinite loop when initializing the ObjectDataType class
     when concurrently writing into MVStore.
->>>>>>> 32f71bb2
 </li>
 </ul>
 
