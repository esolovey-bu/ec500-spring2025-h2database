<<<<<<< HEAD
<!DOCTYPE html PUBLIC "-//W3C//DTD XHTML 1.0 Strict//EN" "http://www.w3.org/TR/xhtml1/DTD/xhtml1-strict.dtd">
<!--
Copyright 2004-2014 H2 Group. Multiple-Licensed under the MPL 2.0, Version 1.0,
and under the Eclipse Public License, Version 1.0
Initial Developer: H2 Group
-->
<html xmlns="http://www.w3.org/1999/xhtml" lang="en" xml:lang="en">
<head><meta http-equiv="Content-Type" content="text/html;charset=utf-8" />
<meta name="viewport" content="width=device-width, initial-scale=1" />
<title>
Change Log
</title>
<link rel="stylesheet" type="text/css" href="stylesheet.css" />
<!-- [search] { -->
<script type="text/javascript" src="navigation.js"></script>
</head><body onload="frameMe();">
<table class="content"><tr class="content"><td class="content"><div class="contentDiv">
<!-- } -->

<h1>Change Log</h1>

<h2>Next Version (unreleased)</h2>
<ul><li>Creating a user with a null password, salt, or hash threw a NullPointerException.
</li><li>Foreign key: don't add a single column index if column
    is leading key of existing index.
</li><li>Pull request #4: Creating and removing temporary tables was getting
    slower and slower over time, because an internal object id was allocated but
    never de-allocated.
</li><li>Issue 609: the spatial index did not support NULL with update and delete operations.
</li><li>Pull request #2: Add external metadata type support (table type "external")
</li><li>MS SQL Server: the CONVERT method did not work in views
    and derrived tables.
</li><li>Java 8 compatibility for "regexp_replace".
</li></ul>

<h2>Version 1.4.187 Beta (2015-04-10)</h2>
<ul><li>MVStore: concurrent changes to the same row could result in
    the exception "The transaction log might be corrupt for key ...".
    This could only be reproduced with 3 or more threads.
</li><li>Results with CLOB or BLOB data are no longer reused.
</li><li>References to BLOB and CLOB objects now have a timeout.
    The configuration setting is LOB_TIMEOUT (default 5 minutes).
    This should avoid growing the database file if there are many queries that return BLOB or CLOB objects,
    and the database is not closed for a longer time.
</li><li>MVStore: when committing a session that removed LOB values,
    changes were flushed unnecessarily.
</li><li>Issue 610: possible integer overflow in WriteBuffer.grow().
</li><li>Issue 609: the spatial index did not support NULL (ClassCastException).
</li><li>MVStore: in some cases, CLOB/BLOB data blocks were removed
    incorrectly when opening a database.
</li><li>MVStore: updates that affected many rows were were slow
    in some cases if there was a secondary index.
</li><li>Using "runscript" with autocommit disabled could result
    in a lock timeout on the internal table "SYS".
</li><li>Issue 603: there was a memory leak when using H2 in a web application.
    Apache Tomcat logged an error message: "The web application ...
    created a ThreadLocal with key of type [org.h2.util.DateTimeUtils$1]".
</li><li>When using the MVStore,
    running a SQL script generate by the Recover tool from a PageStore file
    failed with a strange error message (NullPointerException),
    now a clear error message is shown.
</li><li>Issue 605: with version 1.4.186, opening a database could result in
    an endless loop in LobStorageMap.init.
</li><li>Queries that use the same table alias multiple times now work.
    Before, the select expression list was expanded incorrectly.
    Example: "select * from a as x, b as x".
</li><li>The MySQL compatibility feature "insert ... on duplicate key update"
    did not work with a non-default schema.
</li><li>Issue 599: the condition "in(x, y)" could not be used in the select list
    when using "group by".
</li><li>The LIRS cache could grow larger than the allocated memory.
</li><li>A new file system implementation that re-opens the file if it was closed due
    to the application calling Thread.interrupt(). File name prefix "retry:".
    Please note it is strongly recommended to avoid calling Thread.interrupt;
    this is a problem for various libraries, including Apache Lucene.
</li><li>MVStore: use RandomAccessFile file system if the file name starts with "file:".
</li><li>Allow DATEADD to take a long value for count when manipulating milliseconds.
</li><li>When using MV_STORE=TRUE and the SET CACHE_SIZE setting, the cache size was incorrectly set,
    so that it was effectively 1024 times smaller than it should be.
</li><li>Concurrent CREATE TABLE... IF NOT EXISTS in the presence of MULTI_THREAD=TRUE could
    throw an exception.
</li><li>Fix bug in MVStore when creating lots of temporary tables, where we could run out of
    transaction IDs.
</li><li>Add support for PostgreSQL STRING_AGG function. Patch by Fred Aquiles.
</li><li>Fix bug in "jdbc:h2:nioMemFS" isRoot() function.
    Also, the page size was increased to 64 KB.
</li></ul>

<h2>Version 1.4.186 Beta (2015-03-02)</h2>
<ul><li>The Servlet API 3.0.1 is now used, instead of 2.4.
</li><li>MVStore: old chunks no longer removed in append-only mode.
</li><li>MVStore: the cache for page references could grow far too big, resulting in out of memory in some cases.
</li><li>MVStore: orphaned lob objects were not correctly removed in some cases,
    making the database grow unnecessarily.
</li><li>MVStore: the maximum cache size was artificially limited to 2 GB
    (due to an integer overflow).
</li><li>MVStore / TransactionStore: concurrent updates could result in a
    "Too many open transactions" exception.
</li><li>StringUtils.toUpperEnglish now has a small cache.
    This should speed up reading from a ResultSet when using the column name.
</li><li>MVStore: up to 65535 open transactions are now supported.
    Previously, the limit was at most 65535 transactions between the oldest open and the
    newest open transaction (which was quite a strange limit).
</li><li>The default limit for in-place LOB objects was changed from 128 to 256 bytes.
    This is because each read creates a reference to a LOB, and maintaining the references
    is a big overhead. With the higher limit, less references are needed.
</li><li>Tables without columns didn't work.
    (The use case for such tables is testing.)
</li><li>The LIRS cache now resizes the table automatically in all cases
    and no longer needs the averageMemory configuration.
</li><li>Creating a linked table from an MVStore database to a non-MVStore database
    created a second (non-MVStore) database file.
</li><li>In version 1.4.184, a bug was introduced that broke queries
    that have both joins and wildcards, for example:
    select * from dual join(select x from dual) on 1=1
</li><li>Issue 598: parser fails on timestamp "24:00:00.1234" - prevent the creation of out-of-range time values.
</li><li>Allow declaring triggers as source code (like functions). Patch by Sylvain Cuaz.
</li><li>Make the planner use indexes for sorting when doing a GROUP BY where
    all of the GROUP BY columns are not mentioned in the select. Patch by Frederico (zepfred).
</li><li>PostgreSQL compatibility: generate_series (as an alias for system_range). Patch by litailang.
</li><li>Fix missing "column" type in right-hand parameter in ConditionIn. Patch by Arnaud Thimel.
</li></ul>

<h2>Version 1.4.185 Beta (2015-01-16)</h2>
<ul><li>In version 1.4.184, "group by" ignored the table name,
    and could pick a select column by mistake.
    Example: select 0 as x from system_range(1, 2) d group by d.x;
</li><li>New connection setting "REUSE_SPACE" (default: true). If disabled,
    all changes are appended to the database file, and existing content is never overwritten.
    This allows to rollback to a previous state of the database by truncating
    the database file.
</li><li>Issue 587: MVStore: concurrent compaction and store operations could result in an IllegalStateException.
</li><li>Issue 594: Profiler.copyInThread does not work properly.
</li><li>Script tool: Now, SCRIPT ... TO is always used (for higher speed and lower disk space usage).
</li><li>Script tool: Fix parsing of BLOCKSIZE parameter, original patch by Ken Jorissen.
</li><li>Fix bug in PageStore#commit method - when the ignoreBigLog flag was set,
    the logic that cleared the flag could never be reached, resulting in performance degradation.
    Reported by Alexander Nesterov.
</li><li>Issue 552: Implement BIT_AND and BIT_OR aggregate functions.
</li></ul>

<h2>Version 1.4.184 Beta (2014-12-19)</h2>
<ul><li>In version 1.3.183, indexes were not used if the table contains
    columns with a default value generated by a sequence.
    This includes tables with identity and auto-increment columns.
    This bug was introduced by supporting "rownum" in views and derived tables.
</li><li>MVStore: imported BLOB and CLOB data sometimes disappeared.
    This was caused by a bug in the ObjectDataType comparison.
</li><li>Reading from a StreamStore now throws an
    IOException if the underlying data doesn't exist.
</li><li>MVStore: if there is an exception while saving, the store is now in all cases immediately closed.
</li><li>MVStore: the dump tool could go into an endless loop for some files.
</li><li>MVStore: recovery for a database with many CLOB or BLOB entries is now much faster.
</li><li>Group by with a quoted select column name alias didn't work. Example:
    select 1 "a" from dual group by "a"
</li><li>Auto-server mode: the host name is now stored in the .lock.db file.
</li></ul>

<h2>Version 1.4.183 Beta (2014-12-13)</h2>
<ul><li>MVStore: the default auto-commit buffer size is now about twice as big.
    This should reduce the database file size after inserting a lot of data.
</li><li>The built-in functions "power" and "radians" now always return a double.
</li><li>Using "row_number" or "rownum" in views or derived tables had unexpected results
    if the outer query contained constraints for the given view. Example:
    select b.nr, b.id from (select row_number() over() as nr, a.id as id
    from (select id from test order by name) as a) as b where b.id = 1
</li><li>MVStore: the Recover tool can now deal with more types of corruption in the file.
</li><li>MVStore: the TransactionStore now first needs to be initialized before it can be used.
</li><li>Views and derived tables with equality and range conditions on the same columns
    did not work properly. example: select x from (select x from (select 1 as x)
    where x &gt; 0 and x &lt; 2) where x = 1
</li><li>The database URL setting PAGE_SIZE setting is now also used for the MVStore.
</li><li>MVStore: the default page split size for persistent stores is now 4096
    (it was 16 KB so far). This should reduce the database file size for most situations
    (in some cases, less than half the size of the previous version).
</li><li>With query literals disabled, auto-analyze of a table with CLOB or BLOB did not work.
</li><li>MVStore: use a mark and sweep GC algorithm instead of reference counting,
    to ensure used chunks are never overwrite, even if the reference counting
    algorithm does not work properly.
</li><li>In the multi-threaded mode, updating the column selectivity ("analyze")
    in the background sometimes did not work.
</li><li>In the multi-threaded mode, database metadata operations
    did sometimes not work if the schema was changed at the same time
    (for example, if tables were dropped).
</li><li>Some CLOB and BLOB values could no longer be read when
    the original row was removed (even when using the MVCC mode).
</li><li>The MVStoreTool could throw an IllegalArgumentException.
</li><li>Improved performance for some
    date / time / timestamp conversion operations.
    Thanks to Sergey Evdokimov for reporting the problem.
</li><li>H2 Console: the built-in web server did not work properly
    if an unknown file was requested.
</li><li>MVStore: the jar file is renamed to "h2-mvstore-*.jar" and is
    deployed to Maven separately.
</li><li>MVStore: support for concurrent reads and writes is now enabled by default.
</li><li>Server mode: the transfer buffer size has been changed from 16 KB to 64 KB,
    after it was found that this improves performance on Linux quite a lot.
</li><li>H2 Console and server mode: SSL is now disabled and TLS is used
    to protect against the Poodle SSLv3 vulnerability.
    The system property to disable secure anonymous connections is now
    "h2.enableAnonymousTLS".
    The default certificate is still self-signed, so you need to manually install
    another one if you want to avoid man in the middle attacks.
</li><li>MVStore: the R-tree did not correctly measure the memory usage.
</li><li>MVStore: compacting a store with an R-tree did not always work.
</li><li>Issue 581: When running in LOCK_MODE=0,
        JdbcDatabaseMetaData#supportsTransactionIsolationLevel(TRANSACTION_READ_UNCOMMITTED)
    should return false
</li><li>Fix bug which could generate deadlocks when multiple connections accessed the same table.
</li><li>Some places in the code were not respecting the value set in the "SET MAX_MEMORY_ROWS x" command
</li><li>Fix bug which could generate a NegativeArraySizeException when performing large (>40M) row union operations
</li><li>Fix "USE schema" command for MySQL compatibility, patch by mfulton
</li><li>Parse and ignore the ROW_FORMAT=DYNAMIC MySQL syntax, patch by mfulton
</li></ul>

<h2>Version 1.4.182 Beta (2014-10-17)</h2>
<ul><li>MVStore: improved error messages and logging;
    improved behavior if there is an error when serializing objects.
</li><li>OSGi: the MVStore packages are now exported.
</li><li>With the MVStore option, when using multiple threads
    that concurrently create indexes or tables,
    it was relatively easy to get a lock timeout on the "SYS" table.
</li><li>When using the multi-threaded option, the exception
    "Unexpected code path" could be thrown, specially if the option
    "analyze_auto" was set to a low value.
</li><li>In the server mode, when reading from a CLOB or BLOB, if the connection
    was closed, a NullPointerException could be thrown instead of an exception saying
    the connection is closed.
</li><li>DatabaseMetaData.getProcedures and getProcedureColumns
    could throw an exception if a user defined class is not available.
</li><li>Issue 584: the error message for a wrong sequence definition was wrong.
</li><li>CSV tool: the rowSeparator option is no longer supported,
    as the same can be achieved with the lineSeparator.
</li><li>Descending indexes on MVStore tables did not work properly.
</li><li>Issue 579: Conditions on the "_rowid_" pseudo-column didn't use an index
    when using the MVStore.
</li><li>Fixed documentation that "offset" and "fetch" are also keywords since version 1.4.x.
</li><li>The Long.MIN_VALUE could not be parsed for auto-increment (identity) columns.
</li><li>Issue 573: Add implementation for Methods "isWrapperFor()" and "unwrap()" in
    other JDBC classes.
</li><li>Issue 572: MySQL compatibility for "order by" in update statements.
</li><li>The change in  JDBC escape processing in version 1.4.181 affects both the parser
    (which is running on the server) and the JDBC API (which is running on the client).
    If you (or a tool you use) use the syntax "{t 'time}", or "{ts 'timestamp'}", or "{d 'data'}",
    then both the client and the server need to be upgraded to version 1.4.181 or later.
</li></ul>

<h2>Version 1.4.181 Beta (2014-08-06)</h2>
<ul><li>Improved MySQL compatibility by supporting "use schema".
    Thanks a lot to Karl Pietrzak for the patch!
</li><li>Writing to the trace file is now faster, specially with the debug level.
</li><li>The database option "defrag_always=true" did not work with the MVStore.
</li><li>The JDBC escape syntax {ts 'value'} did not interpret the value as a timestamp.
    The same for {d 'value'} (for date) and {t 'value'} (for time).
    Thanks to Lukas Eder for reporting the issue.
    The following problem was detected after version 1.4.181 was released:
    The change in  JDBC escape processing affects both the parser (which is running on the server)
    and the JDBC API (which is running on the client).
    If you (or a tool you use) use the syntax {t 'time'}, or {ts 'timestamp'}, or {d 'date'},
    then both the client and the server need to be upgraded to version 1.4.181 or later.
</li><li>File system abstraction: support replacing existing files using move
    (currently not for Windows).
</li><li>The statement "shutdown defrag" now compresses the database (with the MVStore).
    This command can greatly reduce the file size, and is relatively fast,
    but is not incremental.
</li><li>The MVStore now automatically compacts the store in the background if there is no read or write activity,
    which should (after some time; sometimes about one minute) reduce the file size.
    This is still work in progress, feedback is welcome!
</li><li>Change default value of PAGE_SIZE from 2048 to 4096 to more closely match most file systems block size
    (PageStore only; the MVStore already used 4096).
</li><li>Auto-scale MAX_MEMORY_ROWS and CACHE_SIZE settings by the amount of available RAM. Gives a better
    out of box experience for people with more powerful machines.
</li><li>Handle tabs like 4 spaces in web console, patch by Martin Grajcar.
</li><li>Issue 573: Add implementation for Methods "isWrapperFor()" and "unwrap()" in JdbcConnection.java,
    patch by BigMichi1.
</li></ul>

<h2>Version 1.4.180 Beta (2014-07-13)</h2>
<ul><li>MVStore: the store is now auto-compacted automatically up to some point,
    to avoid very large file sizes. This area is still work in progress.
</li><li>Sequences of temporary tables (auto-increment or identity columns)
    were persisted unnecessarily in the database file, and were not removed
    when re-opening the database.
</li><li>MVStore: an IndexOutOfBoundsException could sometimes
    occur MVMap.openVersion when concurrently accessing the store.
</li><li>The LIRS cache now re-sizes the internal hash map if needed.
</li><li>Optionally persist session history in the H2 console. (patch from Martin Grajcar)
</li><li>Add client-info property to get the number of servers currently in the cluster
    and which servers that are available. (patch from Nikolaj Fogh)
</li><li>Fix bug in changing encrypted DB password that kept the file handle
    open when the wrong password was supplied. (test case from Jens Hohmuth).
</li><li>Issue 567: H2 hangs for a long time then (sometimes) recovers.
    Introduce a queue when doing table locking to prevent session starvation.
</li></ul>

<h2>Version 1.4.179 Beta (2014-06-23)</h2>
<ul><li>The license was changed to MPL 2.0 (from 1.0) and EPL 1.0.
</li><li>Issue 565: MVStore: concurrently adding LOB objects
    (with MULTI_THREADED option) resulted in a NullPointerException.
</li><li>MVStore: reduced dependencies to other H2 classes.
</li><li>There was a way to prevent a database from being re-opened,
    by creating a column constraint that references a table with a higher id,
    for example with "check" constraints that contains queries.
    This is now detected, and creating the table is prohibited.
    In future versions of H2, most likely creating references to other
    tables will no longer be supported because of such problems.
</li><li>MVStore: descending indexes with "nulls first" did not work as expected
    (null was ordered last).
</li><li>Large result sets now always create temporary tables instead of temporary files.
</li><li>When using the PageStore, opening a database failed in some cases with a NullPointerException
    if temporary tables were used (explicitly, or implicitly when using large result sets).
</li><li>If a database file in the PageStore file format exists, this file and this mode
    is now used, even if the database URL does not contain "MV_STORE=FALSE".
    If a MVStore file exists, it is used.
</li><li>Databases created with version 1.3.175 and earlier
    that contained foreign keys in combination with multi-column indexes
    could not be opened in some cases.
    This was due to a bugfix in version 1.3.176:
    Referential integrity constraints sometimes used the wrong index.
</li><li>MVStore: the ObjectDataType comparison method was incorrect if one
    key was Serializable and the other was of a common class.
</li><li>Recursive queries with many result rows (more than the setting "max_memory_rows")
    did not work correctly.
</li><li>The license has changed to MPL 2.0 + EPL 1.0.
</li><li>MVStore: temporary tables from result sets could survive re-opening a database,
    which could result in a ClassCastException.
</li><li>Issue 566: MVStore: unique indexes that were created later on did not work correctly
    if there were over 5000 rows in the table.
    Existing databases need to be re-created (at least the broken index need to be re-built).
</li><li>MVStore: creating secondary indexes on large tables
    results in missing rows in the index.
</li><li>Metadata: the password of linked tables is now only visible for admin users.
</li><li>For Windows, database URLs of the form "jdbc:h2:/test" where considered
    relative and did not work unless the system property "h2.implicitRelativePath" was used.
</li><li>Windows: using a base directory of "C:/" and similar did not work as expected.
</li><li>Follow JDBC specification on Procedures MetaData, use P0 as
    return type of procedure.
</li><li>Issue 531: IDENTITY ignored for added column.
</li><li>FileSystem: improve exception throwing compatibility with JDK
</li><li>Spatial Index: adjust costs so we do not use the spatial index if the
    query does not contain an intersects operator.
</li><li>Fix multi-threaded deadlock when using a View that includes a TableFunction.
</li><li>Fix bug in dividing very-small BigDecimal numbers.
</li></ul>

<h2>Version 1.4.178 Beta (2014-05-02)</h2>
<ul><li>Issue 559: Make dependency on org.osgi.service.jdbc optional.
</li><li>Improve error message when the user specifies an unsupported combination of database settings.
</li><li>MVStore: in the multi-threaded mode, NullPointerException and other exceptions could occur.
</li><li>MVStore: some database file could not be compacted due to a bug in
    the bookkeeping of the fill rate. Also, database file were compacted quite slowly.
    This has been improved; but more changes in this area are expected.
</li><li>MVStore: support for volatile maps (that don't store changes).
</li><li>MVStore mode: in-memory databases now also use the MVStore.
</li><li>In server mode, appending ";autocommit=false" to the database URL was working,
    but the return value of Connection.getAutoCommit() was wrong.
</li><li>Issue 561: OSGi: the import package declaration of org.h2 excluded version 1.4.
</li><li>Issue 558: with the MVStore, a NullPointerException could occur when using LOBs
    at session commit (LobStorageMap.removeLob).
</li><li>Remove the "h2.MAX_MEMORY_ROWS_DISTINCT" system property to reduce confusion.
    We already have the MAX_MEMORY_ROWS setting which does a very similar thing, and is better documented.
</li><li>Issue 554: Web Console in an IFrame was not fully supported.
</li></ul>

<h2>Version 1.4.177 Beta (2014-04-12)</h2>
<ul><li>By default, the MV_STORE option is enabled, so it is using the new MVStore
    storage. The MVCC setting is by default set to the same values as the MV_STORE setting,
    so it is also enabled by default. For testing, both settings can be disabled by appending
    ";MV_STORE=FALSE" and/or ";MVCC=FALSE" to the database URL.
</li><li>The file locking method 'serialized' is no longer supported.
    This mode might return in a future version,
    however this is not clear right now.
    A new implementation and new tests would be needed.
</li><li>Enable the new storage format for dates (system property "h2.storeLocalTime").
    For the MVStore mode, this is always enabled, but with version 1.4
    this is even enabled in the PageStore mode.
</li><li>Implicit relative paths are disabled (system property "h2.implicitRelativePath"),
    so that the database URL jdbc:h2:test now needs to be written as jdbc:h2:./test.
</li><li>"select ... fetch first 1 row only" is supported with the regular mode.
    This was disabled so far because "fetch" and "offset" are now keywords.
    See also Mode.supportOffsetFetch.
</li><li>Byte arrays are now sorted in unsigned mode
    (x'99' is larger than x'09').
    (System property "h2.sortBinaryUnsigned", Mode.binaryUnsigned, setting "binary_collation").
</li><li>Csv.getInstance will be removed in future versions of 1.4.
    Use the public constructor instead.
</li><li>Remove support for the limited old-style outer join syntax using "(+)".
    Use "outer join" instead.
    System property "h2.oldStyleOuterJoin".
</li><li>Support the data type "DATETIME2" as an alias for "DATETIME", for MS SQL Server compatibility.
</li><li>Add Oracle-compatible TRANSLATE function, patch by Eric Chatellier.
</li></ul>

<h2>Version 1.3.176 (2014-04-05)</h2>
<ul><li>The file locking method 'serialized' is no longer documented,
    as it will not be available in version 1.4.
</li><li>The static method Csv.getInstance() was removed.
    Use the public constructor instead.
</li><li>The default user name for the Script, RunScript, Shell,
    and CreateCluster tools are no longer "sa" but an empty string.
</li><li>The stack trace of the exception "The object is already closed" is no longer logged by default.
</li><li>If a value of a result set was itself a result set, the result
    could only be read once.
</li><li>Column constraints are also visible in views (patch from Nicolas Fortin for H2GIS).
</li><li>Granting a additional right to a role that already had a right for that table was not working.
</li><li>Spatial index: a few bugs have been fixed (using spatial constraints in views,
    transferring geometry objects over TCP/IP, the returned geometry object is copied when needed).
</li><li>Issue 551: the datatype documentation was incorrect (found by Bernd Eckenfels).
</li><li>Issue 368: ON DUPLICATE KEY UPDATE did not work for multi-row inserts.
    Test case from Angus Macdonald.
</li><li>OSGi: the package javax.tools is now imported (as an optional).
</li><li>H2 Console: auto-complete is now disabled by default, but there is a hot-key (Ctrl+Space).
</li><li>H2 Console: auto-complete did not work with multi-line statements.
</li><li>CLOB and BLOB data was not immediately removed after a rollback.
</li><li>There is a new Aggregate API that supports the internal H2 data types
    (GEOMETRY for example). Thanks a lot to Nicolas Fortin for the patch!
</li><li>Referential integrity constraints sometimes used the wrong index,
    such that updating a row in the referenced table incorrectly failed with
    a constraint violation.
</li><li>The Polish translation was completed and corrected by Wojtek Jurczyk. Thanks a lot!
</li><li>Issue 545: Unnecessary duplicate code was removed.
</li><li>The profiler tool can now process files with full thread dumps.
</li><li>MVStore: the file format was changed slightly.
</li><li>MVStore mode: the CLOB and BLOB storage was re-implemented and is
    now much faster than with the PageStore (which is still the default storage).
</li><li>MVStore mode: creating indexes is now much faster
    (in many cases faster than with the default PageStore).
</li><li>Various bugs in the MVStore storage and have been fixed,
    including a bug in the R-tree implementation.
    The database could get corrupt if there were transient IO exceptions while storing.
</li><li>The method org.h2.expression.Function.getCost could throw a NullPointException.
</li><li>Storing LOBs in separate files (outside of the main database file)
    is no longer supported for new databases.
</li><li>Lucene 2 is no longer supported.
</li><li>Fix bug in calculating default MIN and MAX values for SEQUENCE.
</li><li>Fix bug in performing IN queries with multiple values when IGNORECASE=TRUE
</li><li>Add entry-point to org.h2.tools.Shell so it can be called from inside an application.
    patch by Thomas Gillet.
</li><li>Fix bug that prevented the PgServer from being stopped and started multiple times.
</li><li>Support some more DDL syntax for MySQL, patch from Peter Jentsch.
</li><li>Issue 548: TO_CHAR does not format MM and DD correctly when the month or day of
    the month is 1 digit, patch from "the.tucc"
</li><li>Fix bug in varargs support in ALIAS's, patch from Nicolas Fortin
</li></ul>

<!-- [close] { --></div></td></tr></table><!-- } --><!-- analytics --></body></html>
=======
<!DOCTYPE html PUBLIC "-//W3C//DTD XHTML 1.0 Strict//EN" "http://www.w3.org/TR/xhtml1/DTD/xhtml1-strict.dtd">
<!--
Copyright 2004-2014 H2 Group. Multiple-Licensed under the MPL 2.0, Version 1.0,
and under the Eclipse Public License, Version 1.0
Initial Developer: H2 Group
-->
<html xmlns="http://www.w3.org/1999/xhtml" lang="en" xml:lang="en">
<head><meta http-equiv="Content-Type" content="text/html;charset=utf-8" />
<meta name="viewport" content="width=device-width, initial-scale=1" />
<title>
Change Log
</title>
<link rel="stylesheet" type="text/css" href="stylesheet.css" />
<!-- [search] { -->
<script type="text/javascript" src="navigation.js"></script>
</head><body onload="frameMe();">
<table class="content"><tr class="content"><td class="content"><div class="contentDiv">
<!-- } -->

<h1>Change Log</h1>

<h2>Next Version (unreleased)</h2>
<ul><li>Pull request #4: Creating and removing temporary tables was getting
    slower and slower over time, because an internal object id was allocated but
    never de-allocated.
</li><li>Issue 609: the spatial index did not support NULL with update and delete operations.
</li><li>Pull request #2: Add external metadata type support (table type "external")
</li><li>MS SQL Server: the CONVERT method did not work in views
    and derrived tables.
</li><li>Java 8 compatibility for "regexp_replace".
</li><li>When in cluster mode, and one of the nodes goes down,
    we need to log the problem with priority "error", not "debug"
</li></ul>

<h2>Version 1.4.187 Beta (2015-04-10)</h2>
<ul><li>MVStore: concurrent changes to the same row could result in
    the exception "The transaction log might be corrupt for key ...".
    This could only be reproduced with 3 or more threads.
</li><li>Results with CLOB or BLOB data are no longer reused.
</li><li>References to BLOB and CLOB objects now have a timeout.
    The configuration setting is LOB_TIMEOUT (default 5 minutes).
    This should avoid growing the database file if there are many queries that return BLOB or CLOB objects,
    and the database is not closed for a longer time.
</li><li>MVStore: when committing a session that removed LOB values,
    changes were flushed unnecessarily.
</li><li>Issue 610: possible integer overflow in WriteBuffer.grow().
</li><li>Issue 609: the spatial index did not support NULL (ClassCastException).
</li><li>MVStore: in some cases, CLOB/BLOB data blocks were removed
    incorrectly when opening a database.
</li><li>MVStore: updates that affected many rows were were slow
    in some cases if there was a secondary index.
</li><li>Using "runscript" with autocommit disabled could result
    in a lock timeout on the internal table "SYS".
</li><li>Issue 603: there was a memory leak when using H2 in a web application.
    Apache Tomcat logged an error message: "The web application ...
    created a ThreadLocal with key of type [org.h2.util.DateTimeUtils$1]".
</li><li>When using the MVStore,
    running a SQL script generate by the Recover tool from a PageStore file
    failed with a strange error message (NullPointerException),
    now a clear error message is shown.
</li><li>Issue 605: with version 1.4.186, opening a database could result in
    an endless loop in LobStorageMap.init.
</li><li>Queries that use the same table alias multiple times now work.
    Before, the select expression list was expanded incorrectly.
    Example: "select * from a as x, b as x".
</li><li>The MySQL compatibility feature "insert ... on duplicate key update"
    did not work with a non-default schema.
</li><li>Issue 599: the condition "in(x, y)" could not be used in the select list
    when using "group by".
</li><li>The LIRS cache could grow larger than the allocated memory.
</li><li>A new file system implementation that re-opens the file if it was closed due
    to the application calling Thread.interrupt(). File name prefix "retry:".
    Please note it is strongly recommended to avoid calling Thread.interrupt;
    this is a problem for various libraries, including Apache Lucene.
</li><li>MVStore: use RandomAccessFile file system if the file name starts with "file:".
</li><li>Allow DATEADD to take a long value for count when manipulating milliseconds.
</li><li>When using MV_STORE=TRUE and the SET CACHE_SIZE setting, the cache size was incorrectly set,
    so that it was effectively 1024 times smaller than it should be.
</li><li>Concurrent CREATE TABLE... IF NOT EXISTS in the presence of MULTI_THREAD=TRUE could
    throw an exception.
</li><li>Fix bug in MVStore when creating lots of temporary tables, where we could run out of
    transaction IDs.
</li><li>Add support for PostgreSQL STRING_AGG function. Patch by Fred Aquiles.
</li><li>Fix bug in "jdbc:h2:nioMemFS" isRoot() function.
    Also, the page size was increased to 64 KB.
</li></ul>

<h2>Version 1.4.186 Beta (2015-03-02)</h2>
<ul><li>The Servlet API 3.0.1 is now used, instead of 2.4.
</li><li>MVStore: old chunks no longer removed in append-only mode.
</li><li>MVStore: the cache for page references could grow far too big, resulting in out of memory in some cases.
</li><li>MVStore: orphaned lob objects were not correctly removed in some cases,
    making the database grow unnecessarily.
</li><li>MVStore: the maximum cache size was artificially limited to 2 GB
    (due to an integer overflow).
</li><li>MVStore / TransactionStore: concurrent updates could result in a
    "Too many open transactions" exception.
</li><li>StringUtils.toUpperEnglish now has a small cache.
    This should speed up reading from a ResultSet when using the column name.
</li><li>MVStore: up to 65535 open transactions are now supported.
    Previously, the limit was at most 65535 transactions between the oldest open and the
    newest open transaction (which was quite a strange limit).
</li><li>The default limit for in-place LOB objects was changed from 128 to 256 bytes.
    This is because each read creates a reference to a LOB, and maintaining the references
    is a big overhead. With the higher limit, less references are needed.
</li><li>Tables without columns didn't work.
    (The use case for such tables is testing.)
</li><li>The LIRS cache now resizes the table automatically in all cases
    and no longer needs the averageMemory configuration.
</li><li>Creating a linked table from an MVStore database to a non-MVStore database
    created a second (non-MVStore) database file.
</li><li>In version 1.4.184, a bug was introduced that broke queries
    that have both joins and wildcards, for example:
    select * from dual join(select x from dual) on 1=1
</li><li>Issue 598: parser fails on timestamp "24:00:00.1234" - prevent the creation of out-of-range time values.
</li><li>Allow declaring triggers as source code (like functions). Patch by Sylvain Cuaz.
</li><li>Make the planner use indexes for sorting when doing a GROUP BY where
    all of the GROUP BY columns are not mentioned in the select. Patch by Frederico (zepfred).
</li><li>PostgreSQL compatibility: generate_series (as an alias for system_range). Patch by litailang.
</li><li>Fix missing "column" type in right-hand parameter in ConditionIn. Patch by Arnaud Thimel.
</li></ul>

<h2>Version 1.4.185 Beta (2015-01-16)</h2>
<ul><li>In version 1.4.184, "group by" ignored the table name,
    and could pick a select column by mistake.
    Example: select 0 as x from system_range(1, 2) d group by d.x;
</li><li>New connection setting "REUSE_SPACE" (default: true). If disabled,
    all changes are appended to the database file, and existing content is never overwritten.
    This allows to rollback to a previous state of the database by truncating
    the database file.
</li><li>Issue 587: MVStore: concurrent compaction and store operations could result in an IllegalStateException.
</li><li>Issue 594: Profiler.copyInThread does not work properly.
</li><li>Script tool: Now, SCRIPT ... TO is always used (for higher speed and lower disk space usage).
</li><li>Script tool: Fix parsing of BLOCKSIZE parameter, original patch by Ken Jorissen.
</li><li>Fix bug in PageStore#commit method - when the ignoreBigLog flag was set,
    the logic that cleared the flag could never be reached, resulting in performance degradation.
    Reported by Alexander Nesterov.
</li><li>Issue 552: Implement BIT_AND and BIT_OR aggregate functions.
</li></ul>

<h2>Version 1.4.184 Beta (2014-12-19)</h2>
<ul><li>In version 1.3.183, indexes were not used if the table contains
    columns with a default value generated by a sequence.
    This includes tables with identity and auto-increment columns.
    This bug was introduced by supporting "rownum" in views and derived tables.
</li><li>MVStore: imported BLOB and CLOB data sometimes disappeared.
    This was caused by a bug in the ObjectDataType comparison.
</li><li>Reading from a StreamStore now throws an
    IOException if the underlying data doesn't exist.
</li><li>MVStore: if there is an exception while saving, the store is now in all cases immediately closed.
</li><li>MVStore: the dump tool could go into an endless loop for some files.
</li><li>MVStore: recovery for a database with many CLOB or BLOB entries is now much faster.
</li><li>Group by with a quoted select column name alias didn't work. Example:
    select 1 "a" from dual group by "a"
</li><li>Auto-server mode: the host name is now stored in the .lock.db file.
</li></ul>

<h2>Version 1.4.183 Beta (2014-12-13)</h2>
<ul><li>MVStore: the default auto-commit buffer size is now about twice as big.
    This should reduce the database file size after inserting a lot of data.
</li><li>The built-in functions "power" and "radians" now always return a double.
</li><li>Using "row_number" or "rownum" in views or derived tables had unexpected results
    if the outer query contained constraints for the given view. Example:
    select b.nr, b.id from (select row_number() over() as nr, a.id as id
    from (select id from test order by name) as a) as b where b.id = 1
</li><li>MVStore: the Recover tool can now deal with more types of corruption in the file.
</li><li>MVStore: the TransactionStore now first needs to be initialized before it can be used.
</li><li>Views and derived tables with equality and range conditions on the same columns
    did not work properly. example: select x from (select x from (select 1 as x)
    where x &gt; 0 and x &lt; 2) where x = 1
</li><li>The database URL setting PAGE_SIZE setting is now also used for the MVStore.
</li><li>MVStore: the default page split size for persistent stores is now 4096
    (it was 16 KB so far). This should reduce the database file size for most situations
    (in some cases, less than half the size of the previous version).
</li><li>With query literals disabled, auto-analyze of a table with CLOB or BLOB did not work.
</li><li>MVStore: use a mark and sweep GC algorithm instead of reference counting,
    to ensure used chunks are never overwrite, even if the reference counting
    algorithm does not work properly.
</li><li>In the multi-threaded mode, updating the column selectivity ("analyze")
    in the background sometimes did not work.
</li><li>In the multi-threaded mode, database metadata operations
    did sometimes not work if the schema was changed at the same time
    (for example, if tables were dropped).
</li><li>Some CLOB and BLOB values could no longer be read when
    the original row was removed (even when using the MVCC mode).
</li><li>The MVStoreTool could throw an IllegalArgumentException.
</li><li>Improved performance for some
    date / time / timestamp conversion operations.
    Thanks to Sergey Evdokimov for reporting the problem.
</li><li>H2 Console: the built-in web server did not work properly
    if an unknown file was requested.
</li><li>MVStore: the jar file is renamed to "h2-mvstore-*.jar" and is
    deployed to Maven separately.
</li><li>MVStore: support for concurrent reads and writes is now enabled by default.
</li><li>Server mode: the transfer buffer size has been changed from 16 KB to 64 KB,
    after it was found that this improves performance on Linux quite a lot.
</li><li>H2 Console and server mode: SSL is now disabled and TLS is used
    to protect against the Poodle SSLv3 vulnerability.
    The system property to disable secure anonymous connections is now
    "h2.enableAnonymousTLS".
    The default certificate is still self-signed, so you need to manually install
    another one if you want to avoid man in the middle attacks.
</li><li>MVStore: the R-tree did not correctly measure the memory usage.
</li><li>MVStore: compacting a store with an R-tree did not always work.
</li><li>Issue 581: When running in LOCK_MODE=0,
        JdbcDatabaseMetaData#supportsTransactionIsolationLevel(TRANSACTION_READ_UNCOMMITTED)
    should return false
</li><li>Fix bug which could generate deadlocks when multiple connections accessed the same table.
</li><li>Some places in the code were not respecting the value set in the "SET MAX_MEMORY_ROWS x" command
</li><li>Fix bug which could generate a NegativeArraySizeException when performing large (>40M) row union operations
</li><li>Fix "USE schema" command for MySQL compatibility, patch by mfulton
</li><li>Parse and ignore the ROW_FORMAT=DYNAMIC MySQL syntax, patch by mfulton
</li></ul>

<h2>Version 1.4.182 Beta (2014-10-17)</h2>
<ul><li>MVStore: improved error messages and logging;
    improved behavior if there is an error when serializing objects.
</li><li>OSGi: the MVStore packages are now exported.
</li><li>With the MVStore option, when using multiple threads
    that concurrently create indexes or tables,
    it was relatively easy to get a lock timeout on the "SYS" table.
</li><li>When using the multi-threaded option, the exception
    "Unexpected code path" could be thrown, specially if the option
    "analyze_auto" was set to a low value.
</li><li>In the server mode, when reading from a CLOB or BLOB, if the connection
    was closed, a NullPointerException could be thrown instead of an exception saying
    the connection is closed.
</li><li>DatabaseMetaData.getProcedures and getProcedureColumns
    could throw an exception if a user defined class is not available.
</li><li>Issue 584: the error message for a wrong sequence definition was wrong.
</li><li>CSV tool: the rowSeparator option is no longer supported,
    as the same can be achieved with the lineSeparator.
</li><li>Descending indexes on MVStore tables did not work properly.
</li><li>Issue 579: Conditions on the "_rowid_" pseudo-column didn't use an index
    when using the MVStore.
</li><li>Fixed documentation that "offset" and "fetch" are also keywords since version 1.4.x.
</li><li>The Long.MIN_VALUE could not be parsed for auto-increment (identity) columns.
</li><li>Issue 573: Add implementation for Methods "isWrapperFor()" and "unwrap()" in
    other JDBC classes.
</li><li>Issue 572: MySQL compatibility for "order by" in update statements.
</li><li>The change in  JDBC escape processing in version 1.4.181 affects both the parser
    (which is running on the server) and the JDBC API (which is running on the client).
    If you (or a tool you use) use the syntax "{t 'time}", or "{ts 'timestamp'}", or "{d 'data'}",
    then both the client and the server need to be upgraded to version 1.4.181 or later.
</li></ul>

<h2>Version 1.4.181 Beta (2014-08-06)</h2>
<ul><li>Improved MySQL compatibility by supporting "use schema".
    Thanks a lot to Karl Pietrzak for the patch!
</li><li>Writing to the trace file is now faster, specially with the debug level.
</li><li>The database option "defrag_always=true" did not work with the MVStore.
</li><li>The JDBC escape syntax {ts 'value'} did not interpret the value as a timestamp.
    The same for {d 'value'} (for date) and {t 'value'} (for time).
    Thanks to Lukas Eder for reporting the issue.
    The following problem was detected after version 1.4.181 was released:
    The change in  JDBC escape processing affects both the parser (which is running on the server)
    and the JDBC API (which is running on the client).
    If you (or a tool you use) use the syntax {t 'time'}, or {ts 'timestamp'}, or {d 'date'},
    then both the client and the server need to be upgraded to version 1.4.181 or later.
</li><li>File system abstraction: support replacing existing files using move
    (currently not for Windows).
</li><li>The statement "shutdown defrag" now compresses the database (with the MVStore).
    This command can greatly reduce the file size, and is relatively fast,
    but is not incremental.
</li><li>The MVStore now automatically compacts the store in the background if there is no read or write activity,
    which should (after some time; sometimes about one minute) reduce the file size.
    This is still work in progress, feedback is welcome!
</li><li>Change default value of PAGE_SIZE from 2048 to 4096 to more closely match most file systems block size
    (PageStore only; the MVStore already used 4096).
</li><li>Auto-scale MAX_MEMORY_ROWS and CACHE_SIZE settings by the amount of available RAM. Gives a better
    out of box experience for people with more powerful machines.
</li><li>Handle tabs like 4 spaces in web console, patch by Martin Grajcar.
</li><li>Issue 573: Add implementation for Methods "isWrapperFor()" and "unwrap()" in JdbcConnection.java,
    patch by BigMichi1.
</li></ul>

<h2>Version 1.4.180 Beta (2014-07-13)</h2>
<ul><li>MVStore: the store is now auto-compacted automatically up to some point,
    to avoid very large file sizes. This area is still work in progress.
</li><li>Sequences of temporary tables (auto-increment or identity columns)
    were persisted unnecessarily in the database file, and were not removed
    when re-opening the database.
</li><li>MVStore: an IndexOutOfBoundsException could sometimes
    occur MVMap.openVersion when concurrently accessing the store.
</li><li>The LIRS cache now re-sizes the internal hash map if needed.
</li><li>Optionally persist session history in the H2 console. (patch from Martin Grajcar)
</li><li>Add client-info property to get the number of servers currently in the cluster
    and which servers that are available. (patch from Nikolaj Fogh)
</li><li>Fix bug in changing encrypted DB password that kept the file handle
    open when the wrong password was supplied. (test case from Jens Hohmuth).
</li><li>Issue 567: H2 hangs for a long time then (sometimes) recovers.
    Introduce a queue when doing table locking to prevent session starvation.
</li></ul>

<h2>Version 1.4.179 Beta (2014-06-23)</h2>
<ul><li>The license was changed to MPL 2.0 (from 1.0) and EPL 1.0.
</li><li>Issue 565: MVStore: concurrently adding LOB objects
    (with MULTI_THREADED option) resulted in a NullPointerException.
</li><li>MVStore: reduced dependencies to other H2 classes.
</li><li>There was a way to prevent a database from being re-opened,
    by creating a column constraint that references a table with a higher id,
    for example with "check" constraints that contains queries.
    This is now detected, and creating the table is prohibited.
    In future versions of H2, most likely creating references to other
    tables will no longer be supported because of such problems.
</li><li>MVStore: descending indexes with "nulls first" did not work as expected
    (null was ordered last).
</li><li>Large result sets now always create temporary tables instead of temporary files.
</li><li>When using the PageStore, opening a database failed in some cases with a NullPointerException
    if temporary tables were used (explicitly, or implicitly when using large result sets).
</li><li>If a database file in the PageStore file format exists, this file and this mode
    is now used, even if the database URL does not contain "MV_STORE=FALSE".
    If a MVStore file exists, it is used.
</li><li>Databases created with version 1.3.175 and earlier
    that contained foreign keys in combination with multi-column indexes
    could not be opened in some cases.
    This was due to a bugfix in version 1.3.176:
    Referential integrity constraints sometimes used the wrong index.
</li><li>MVStore: the ObjectDataType comparison method was incorrect if one
    key was Serializable and the other was of a common class.
</li><li>Recursive queries with many result rows (more than the setting "max_memory_rows")
    did not work correctly.
</li><li>The license has changed to MPL 2.0 + EPL 1.0.
</li><li>MVStore: temporary tables from result sets could survive re-opening a database,
    which could result in a ClassCastException.
</li><li>Issue 566: MVStore: unique indexes that were created later on did not work correctly
    if there were over 5000 rows in the table.
    Existing databases need to be re-created (at least the broken index need to be re-built).
</li><li>MVStore: creating secondary indexes on large tables
    results in missing rows in the index.
</li><li>Metadata: the password of linked tables is now only visible for admin users.
</li><li>For Windows, database URLs of the form "jdbc:h2:/test" where considered
    relative and did not work unless the system property "h2.implicitRelativePath" was used.
</li><li>Windows: using a base directory of "C:/" and similar did not work as expected.
</li><li>Follow JDBC specification on Procedures MetaData, use P0 as
    return type of procedure.
</li><li>Issue 531: IDENTITY ignored for added column.
</li><li>FileSystem: improve exception throwing compatibility with JDK
</li><li>Spatial Index: adjust costs so we do not use the spatial index if the
    query does not contain an intersects operator.
</li><li>Fix multi-threaded deadlock when using a View that includes a TableFunction.
</li><li>Fix bug in dividing very-small BigDecimal numbers.
</li></ul>

<h2>Version 1.4.178 Beta (2014-05-02)</h2>
<ul><li>Issue 559: Make dependency on org.osgi.service.jdbc optional.
</li><li>Improve error message when the user specifies an unsupported combination of database settings.
</li><li>MVStore: in the multi-threaded mode, NullPointerException and other exceptions could occur.
</li><li>MVStore: some database file could not be compacted due to a bug in
    the bookkeeping of the fill rate. Also, database file were compacted quite slowly.
    This has been improved; but more changes in this area are expected.
</li><li>MVStore: support for volatile maps (that don't store changes).
</li><li>MVStore mode: in-memory databases now also use the MVStore.
</li><li>In server mode, appending ";autocommit=false" to the database URL was working,
    but the return value of Connection.getAutoCommit() was wrong.
</li><li>Issue 561: OSGi: the import package declaration of org.h2 excluded version 1.4.
</li><li>Issue 558: with the MVStore, a NullPointerException could occur when using LOBs
    at session commit (LobStorageMap.removeLob).
</li><li>Remove the "h2.MAX_MEMORY_ROWS_DISTINCT" system property to reduce confusion.
    We already have the MAX_MEMORY_ROWS setting which does a very similar thing, and is better documented.
</li><li>Issue 554: Web Console in an IFrame was not fully supported.
</li></ul>

<h2>Version 1.4.177 Beta (2014-04-12)</h2>
<ul><li>By default, the MV_STORE option is enabled, so it is using the new MVStore
    storage. The MVCC setting is by default set to the same values as the MV_STORE setting,
    so it is also enabled by default. For testing, both settings can be disabled by appending
    ";MV_STORE=FALSE" and/or ";MVCC=FALSE" to the database URL.
</li><li>The file locking method 'serialized' is no longer supported.
    This mode might return in a future version,
    however this is not clear right now.
    A new implementation and new tests would be needed.
</li><li>Enable the new storage format for dates (system property "h2.storeLocalTime").
    For the MVStore mode, this is always enabled, but with version 1.4
    this is even enabled in the PageStore mode.
</li><li>Implicit relative paths are disabled (system property "h2.implicitRelativePath"),
    so that the database URL jdbc:h2:test now needs to be written as jdbc:h2:./test.
</li><li>"select ... fetch first 1 row only" is supported with the regular mode.
    This was disabled so far because "fetch" and "offset" are now keywords.
    See also Mode.supportOffsetFetch.
</li><li>Byte arrays are now sorted in unsigned mode
    (x'99' is larger than x'09').
    (System property "h2.sortBinaryUnsigned", Mode.binaryUnsigned, setting "binary_collation").
</li><li>Csv.getInstance will be removed in future versions of 1.4.
    Use the public constructor instead.
</li><li>Remove support for the limited old-style outer join syntax using "(+)".
    Use "outer join" instead.
    System property "h2.oldStyleOuterJoin".
</li><li>Support the data type "DATETIME2" as an alias for "DATETIME", for MS SQL Server compatibility.
</li><li>Add Oracle-compatible TRANSLATE function, patch by Eric Chatellier.
</li></ul>

<h2>Version 1.3.176 (2014-04-05)</h2>
<ul><li>The file locking method 'serialized' is no longer documented,
    as it will not be available in version 1.4.
</li><li>The static method Csv.getInstance() was removed.
    Use the public constructor instead.
</li><li>The default user name for the Script, RunScript, Shell,
    and CreateCluster tools are no longer "sa" but an empty string.
</li><li>The stack trace of the exception "The object is already closed" is no longer logged by default.
</li><li>If a value of a result set was itself a result set, the result
    could only be read once.
</li><li>Column constraints are also visible in views (patch from Nicolas Fortin for H2GIS).
</li><li>Granting a additional right to a role that already had a right for that table was not working.
</li><li>Spatial index: a few bugs have been fixed (using spatial constraints in views,
    transferring geometry objects over TCP/IP, the returned geometry object is copied when needed).
</li><li>Issue 551: the datatype documentation was incorrect (found by Bernd Eckenfels).
</li><li>Issue 368: ON DUPLICATE KEY UPDATE did not work for multi-row inserts.
    Test case from Angus Macdonald.
</li><li>OSGi: the package javax.tools is now imported (as an optional).
</li><li>H2 Console: auto-complete is now disabled by default, but there is a hot-key (Ctrl+Space).
</li><li>H2 Console: auto-complete did not work with multi-line statements.
</li><li>CLOB and BLOB data was not immediately removed after a rollback.
</li><li>There is a new Aggregate API that supports the internal H2 data types
    (GEOMETRY for example). Thanks a lot to Nicolas Fortin for the patch!
</li><li>Referential integrity constraints sometimes used the wrong index,
    such that updating a row in the referenced table incorrectly failed with
    a constraint violation.
</li><li>The Polish translation was completed and corrected by Wojtek Jurczyk. Thanks a lot!
</li><li>Issue 545: Unnecessary duplicate code was removed.
</li><li>The profiler tool can now process files with full thread dumps.
</li><li>MVStore: the file format was changed slightly.
</li><li>MVStore mode: the CLOB and BLOB storage was re-implemented and is
    now much faster than with the PageStore (which is still the default storage).
</li><li>MVStore mode: creating indexes is now much faster
    (in many cases faster than with the default PageStore).
</li><li>Various bugs in the MVStore storage and have been fixed,
    including a bug in the R-tree implementation.
    The database could get corrupt if there were transient IO exceptions while storing.
</li><li>The method org.h2.expression.Function.getCost could throw a NullPointException.
</li><li>Storing LOBs in separate files (outside of the main database file)
    is no longer supported for new databases.
</li><li>Lucene 2 is no longer supported.
</li><li>Fix bug in calculating default MIN and MAX values for SEQUENCE.
</li><li>Fix bug in performing IN queries with multiple values when IGNORECASE=TRUE
</li><li>Add entry-point to org.h2.tools.Shell so it can be called from inside an application.
    patch by Thomas Gillet.
</li><li>Fix bug that prevented the PgServer from being stopped and started multiple times.
</li><li>Support some more DDL syntax for MySQL, patch from Peter Jentsch.
</li><li>Issue 548: TO_CHAR does not format MM and DD correctly when the month or day of
    the month is 1 digit, patch from "the.tucc"
</li><li>Fix bug in varargs support in ALIAS's, patch from Nicolas Fortin
</li></ul>

<!-- [close] { --></div></td></tr></table><!-- } --><!-- analytics --></body></html>

>>>>>>> dfd877e2
<|MERGE_RESOLUTION|>--- conflicted
+++ resolved
@@ -1,4 +1,3 @@
-<<<<<<< HEAD
 <!DOCTYPE html PUBLIC "-//W3C//DTD XHTML 1.0 Strict//EN" "http://www.w3.org/TR/xhtml1/DTD/xhtml1-strict.dtd">
 <!--
 Copyright 2004-2014 H2 Group. Multiple-Licensed under the MPL 2.0, Version 1.0,
@@ -32,6 +31,8 @@
 </li><li>MS SQL Server: the CONVERT method did not work in views
     and derrived tables.
 </li><li>Java 8 compatibility for "regexp_replace".
+</li><li>When in cluster mode, and one of the nodes goes down,
+    we need to log the problem with priority "error", not "debug"
 </li></ul>
 
 <h2>Version 1.4.187 Beta (2015-04-10)</h2>
@@ -444,452 +445,4 @@
 </li><li>Fix bug in varargs support in ALIAS's, patch from Nicolas Fortin
 </li></ul>
 
-<!-- [close] { --></div></td></tr></table><!-- } --><!-- analytics --></body></html>
-=======
-<!DOCTYPE html PUBLIC "-//W3C//DTD XHTML 1.0 Strict//EN" "http://www.w3.org/TR/xhtml1/DTD/xhtml1-strict.dtd">
-<!--
-Copyright 2004-2014 H2 Group. Multiple-Licensed under the MPL 2.0, Version 1.0,
-and under the Eclipse Public License, Version 1.0
-Initial Developer: H2 Group
--->
-<html xmlns="http://www.w3.org/1999/xhtml" lang="en" xml:lang="en">
-<head><meta http-equiv="Content-Type" content="text/html;charset=utf-8" />
-<meta name="viewport" content="width=device-width, initial-scale=1" />
-<title>
-Change Log
-</title>
-<link rel="stylesheet" type="text/css" href="stylesheet.css" />
-<!-- [search] { -->
-<script type="text/javascript" src="navigation.js"></script>
-</head><body onload="frameMe();">
-<table class="content"><tr class="content"><td class="content"><div class="contentDiv">
-<!-- } -->
-
-<h1>Change Log</h1>
-
-<h2>Next Version (unreleased)</h2>
-<ul><li>Pull request #4: Creating and removing temporary tables was getting
-    slower and slower over time, because an internal object id was allocated but
-    never de-allocated.
-</li><li>Issue 609: the spatial index did not support NULL with update and delete operations.
-</li><li>Pull request #2: Add external metadata type support (table type "external")
-</li><li>MS SQL Server: the CONVERT method did not work in views
-    and derrived tables.
-</li><li>Java 8 compatibility for "regexp_replace".
-</li><li>When in cluster mode, and one of the nodes goes down,
-    we need to log the problem with priority "error", not "debug"
-</li></ul>
-
-<h2>Version 1.4.187 Beta (2015-04-10)</h2>
-<ul><li>MVStore: concurrent changes to the same row could result in
-    the exception "The transaction log might be corrupt for key ...".
-    This could only be reproduced with 3 or more threads.
-</li><li>Results with CLOB or BLOB data are no longer reused.
-</li><li>References to BLOB and CLOB objects now have a timeout.
-    The configuration setting is LOB_TIMEOUT (default 5 minutes).
-    This should avoid growing the database file if there are many queries that return BLOB or CLOB objects,
-    and the database is not closed for a longer time.
-</li><li>MVStore: when committing a session that removed LOB values,
-    changes were flushed unnecessarily.
-</li><li>Issue 610: possible integer overflow in WriteBuffer.grow().
-</li><li>Issue 609: the spatial index did not support NULL (ClassCastException).
-</li><li>MVStore: in some cases, CLOB/BLOB data blocks were removed
-    incorrectly when opening a database.
-</li><li>MVStore: updates that affected many rows were were slow
-    in some cases if there was a secondary index.
-</li><li>Using "runscript" with autocommit disabled could result
-    in a lock timeout on the internal table "SYS".
-</li><li>Issue 603: there was a memory leak when using H2 in a web application.
-    Apache Tomcat logged an error message: "The web application ...
-    created a ThreadLocal with key of type [org.h2.util.DateTimeUtils$1]".
-</li><li>When using the MVStore,
-    running a SQL script generate by the Recover tool from a PageStore file
-    failed with a strange error message (NullPointerException),
-    now a clear error message is shown.
-</li><li>Issue 605: with version 1.4.186, opening a database could result in
-    an endless loop in LobStorageMap.init.
-</li><li>Queries that use the same table alias multiple times now work.
-    Before, the select expression list was expanded incorrectly.
-    Example: "select * from a as x, b as x".
-</li><li>The MySQL compatibility feature "insert ... on duplicate key update"
-    did not work with a non-default schema.
-</li><li>Issue 599: the condition "in(x, y)" could not be used in the select list
-    when using "group by".
-</li><li>The LIRS cache could grow larger than the allocated memory.
-</li><li>A new file system implementation that re-opens the file if it was closed due
-    to the application calling Thread.interrupt(). File name prefix "retry:".
-    Please note it is strongly recommended to avoid calling Thread.interrupt;
-    this is a problem for various libraries, including Apache Lucene.
-</li><li>MVStore: use RandomAccessFile file system if the file name starts with "file:".
-</li><li>Allow DATEADD to take a long value for count when manipulating milliseconds.
-</li><li>When using MV_STORE=TRUE and the SET CACHE_SIZE setting, the cache size was incorrectly set,
-    so that it was effectively 1024 times smaller than it should be.
-</li><li>Concurrent CREATE TABLE... IF NOT EXISTS in the presence of MULTI_THREAD=TRUE could
-    throw an exception.
-</li><li>Fix bug in MVStore when creating lots of temporary tables, where we could run out of
-    transaction IDs.
-</li><li>Add support for PostgreSQL STRING_AGG function. Patch by Fred Aquiles.
-</li><li>Fix bug in "jdbc:h2:nioMemFS" isRoot() function.
-    Also, the page size was increased to 64 KB.
-</li></ul>
-
-<h2>Version 1.4.186 Beta (2015-03-02)</h2>
-<ul><li>The Servlet API 3.0.1 is now used, instead of 2.4.
-</li><li>MVStore: old chunks no longer removed in append-only mode.
-</li><li>MVStore: the cache for page references could grow far too big, resulting in out of memory in some cases.
-</li><li>MVStore: orphaned lob objects were not correctly removed in some cases,
-    making the database grow unnecessarily.
-</li><li>MVStore: the maximum cache size was artificially limited to 2 GB
-    (due to an integer overflow).
-</li><li>MVStore / TransactionStore: concurrent updates could result in a
-    "Too many open transactions" exception.
-</li><li>StringUtils.toUpperEnglish now has a small cache.
-    This should speed up reading from a ResultSet when using the column name.
-</li><li>MVStore: up to 65535 open transactions are now supported.
-    Previously, the limit was at most 65535 transactions between the oldest open and the
-    newest open transaction (which was quite a strange limit).
-</li><li>The default limit for in-place LOB objects was changed from 128 to 256 bytes.
-    This is because each read creates a reference to a LOB, and maintaining the references
-    is a big overhead. With the higher limit, less references are needed.
-</li><li>Tables without columns didn't work.
-    (The use case for such tables is testing.)
-</li><li>The LIRS cache now resizes the table automatically in all cases
-    and no longer needs the averageMemory configuration.
-</li><li>Creating a linked table from an MVStore database to a non-MVStore database
-    created a second (non-MVStore) database file.
-</li><li>In version 1.4.184, a bug was introduced that broke queries
-    that have both joins and wildcards, for example:
-    select * from dual join(select x from dual) on 1=1
-</li><li>Issue 598: parser fails on timestamp "24:00:00.1234" - prevent the creation of out-of-range time values.
-</li><li>Allow declaring triggers as source code (like functions). Patch by Sylvain Cuaz.
-</li><li>Make the planner use indexes for sorting when doing a GROUP BY where
-    all of the GROUP BY columns are not mentioned in the select. Patch by Frederico (zepfred).
-</li><li>PostgreSQL compatibility: generate_series (as an alias for system_range). Patch by litailang.
-</li><li>Fix missing "column" type in right-hand parameter in ConditionIn. Patch by Arnaud Thimel.
-</li></ul>
-
-<h2>Version 1.4.185 Beta (2015-01-16)</h2>
-<ul><li>In version 1.4.184, "group by" ignored the table name,
-    and could pick a select column by mistake.
-    Example: select 0 as x from system_range(1, 2) d group by d.x;
-</li><li>New connection setting "REUSE_SPACE" (default: true). If disabled,
-    all changes are appended to the database file, and existing content is never overwritten.
-    This allows to rollback to a previous state of the database by truncating
-    the database file.
-</li><li>Issue 587: MVStore: concurrent compaction and store operations could result in an IllegalStateException.
-</li><li>Issue 594: Profiler.copyInThread does not work properly.
-</li><li>Script tool: Now, SCRIPT ... TO is always used (for higher speed and lower disk space usage).
-</li><li>Script tool: Fix parsing of BLOCKSIZE parameter, original patch by Ken Jorissen.
-</li><li>Fix bug in PageStore#commit method - when the ignoreBigLog flag was set,
-    the logic that cleared the flag could never be reached, resulting in performance degradation.
-    Reported by Alexander Nesterov.
-</li><li>Issue 552: Implement BIT_AND and BIT_OR aggregate functions.
-</li></ul>
-
-<h2>Version 1.4.184 Beta (2014-12-19)</h2>
-<ul><li>In version 1.3.183, indexes were not used if the table contains
-    columns with a default value generated by a sequence.
-    This includes tables with identity and auto-increment columns.
-    This bug was introduced by supporting "rownum" in views and derived tables.
-</li><li>MVStore: imported BLOB and CLOB data sometimes disappeared.
-    This was caused by a bug in the ObjectDataType comparison.
-</li><li>Reading from a StreamStore now throws an
-    IOException if the underlying data doesn't exist.
-</li><li>MVStore: if there is an exception while saving, the store is now in all cases immediately closed.
-</li><li>MVStore: the dump tool could go into an endless loop for some files.
-</li><li>MVStore: recovery for a database with many CLOB or BLOB entries is now much faster.
-</li><li>Group by with a quoted select column name alias didn't work. Example:
-    select 1 "a" from dual group by "a"
-</li><li>Auto-server mode: the host name is now stored in the .lock.db file.
-</li></ul>
-
-<h2>Version 1.4.183 Beta (2014-12-13)</h2>
-<ul><li>MVStore: the default auto-commit buffer size is now about twice as big.
-    This should reduce the database file size after inserting a lot of data.
-</li><li>The built-in functions "power" and "radians" now always return a double.
-</li><li>Using "row_number" or "rownum" in views or derived tables had unexpected results
-    if the outer query contained constraints for the given view. Example:
-    select b.nr, b.id from (select row_number() over() as nr, a.id as id
-    from (select id from test order by name) as a) as b where b.id = 1
-</li><li>MVStore: the Recover tool can now deal with more types of corruption in the file.
-</li><li>MVStore: the TransactionStore now first needs to be initialized before it can be used.
-</li><li>Views and derived tables with equality and range conditions on the same columns
-    did not work properly. example: select x from (select x from (select 1 as x)
-    where x &gt; 0 and x &lt; 2) where x = 1
-</li><li>The database URL setting PAGE_SIZE setting is now also used for the MVStore.
-</li><li>MVStore: the default page split size for persistent stores is now 4096
-    (it was 16 KB so far). This should reduce the database file size for most situations
-    (in some cases, less than half the size of the previous version).
-</li><li>With query literals disabled, auto-analyze of a table with CLOB or BLOB did not work.
-</li><li>MVStore: use a mark and sweep GC algorithm instead of reference counting,
-    to ensure used chunks are never overwrite, even if the reference counting
-    algorithm does not work properly.
-</li><li>In the multi-threaded mode, updating the column selectivity ("analyze")
-    in the background sometimes did not work.
-</li><li>In the multi-threaded mode, database metadata operations
-    did sometimes not work if the schema was changed at the same time
-    (for example, if tables were dropped).
-</li><li>Some CLOB and BLOB values could no longer be read when
-    the original row was removed (even when using the MVCC mode).
-</li><li>The MVStoreTool could throw an IllegalArgumentException.
-</li><li>Improved performance for some
-    date / time / timestamp conversion operations.
-    Thanks to Sergey Evdokimov for reporting the problem.
-</li><li>H2 Console: the built-in web server did not work properly
-    if an unknown file was requested.
-</li><li>MVStore: the jar file is renamed to "h2-mvstore-*.jar" and is
-    deployed to Maven separately.
-</li><li>MVStore: support for concurrent reads and writes is now enabled by default.
-</li><li>Server mode: the transfer buffer size has been changed from 16 KB to 64 KB,
-    after it was found that this improves performance on Linux quite a lot.
-</li><li>H2 Console and server mode: SSL is now disabled and TLS is used
-    to protect against the Poodle SSLv3 vulnerability.
-    The system property to disable secure anonymous connections is now
-    "h2.enableAnonymousTLS".
-    The default certificate is still self-signed, so you need to manually install
-    another one if you want to avoid man in the middle attacks.
-</li><li>MVStore: the R-tree did not correctly measure the memory usage.
-</li><li>MVStore: compacting a store with an R-tree did not always work.
-</li><li>Issue 581: When running in LOCK_MODE=0,
-        JdbcDatabaseMetaData#supportsTransactionIsolationLevel(TRANSACTION_READ_UNCOMMITTED)
-    should return false
-</li><li>Fix bug which could generate deadlocks when multiple connections accessed the same table.
-</li><li>Some places in the code were not respecting the value set in the "SET MAX_MEMORY_ROWS x" command
-</li><li>Fix bug which could generate a NegativeArraySizeException when performing large (>40M) row union operations
-</li><li>Fix "USE schema" command for MySQL compatibility, patch by mfulton
-</li><li>Parse and ignore the ROW_FORMAT=DYNAMIC MySQL syntax, patch by mfulton
-</li></ul>
-
-<h2>Version 1.4.182 Beta (2014-10-17)</h2>
-<ul><li>MVStore: improved error messages and logging;
-    improved behavior if there is an error when serializing objects.
-</li><li>OSGi: the MVStore packages are now exported.
-</li><li>With the MVStore option, when using multiple threads
-    that concurrently create indexes or tables,
-    it was relatively easy to get a lock timeout on the "SYS" table.
-</li><li>When using the multi-threaded option, the exception
-    "Unexpected code path" could be thrown, specially if the option
-    "analyze_auto" was set to a low value.
-</li><li>In the server mode, when reading from a CLOB or BLOB, if the connection
-    was closed, a NullPointerException could be thrown instead of an exception saying
-    the connection is closed.
-</li><li>DatabaseMetaData.getProcedures and getProcedureColumns
-    could throw an exception if a user defined class is not available.
-</li><li>Issue 584: the error message for a wrong sequence definition was wrong.
-</li><li>CSV tool: the rowSeparator option is no longer supported,
-    as the same can be achieved with the lineSeparator.
-</li><li>Descending indexes on MVStore tables did not work properly.
-</li><li>Issue 579: Conditions on the "_rowid_" pseudo-column didn't use an index
-    when using the MVStore.
-</li><li>Fixed documentation that "offset" and "fetch" are also keywords since version 1.4.x.
-</li><li>The Long.MIN_VALUE could not be parsed for auto-increment (identity) columns.
-</li><li>Issue 573: Add implementation for Methods "isWrapperFor()" and "unwrap()" in
-    other JDBC classes.
-</li><li>Issue 572: MySQL compatibility for "order by" in update statements.
-</li><li>The change in  JDBC escape processing in version 1.4.181 affects both the parser
-    (which is running on the server) and the JDBC API (which is running on the client).
-    If you (or a tool you use) use the syntax "{t 'time}", or "{ts 'timestamp'}", or "{d 'data'}",
-    then both the client and the server need to be upgraded to version 1.4.181 or later.
-</li></ul>
-
-<h2>Version 1.4.181 Beta (2014-08-06)</h2>
-<ul><li>Improved MySQL compatibility by supporting "use schema".
-    Thanks a lot to Karl Pietrzak for the patch!
-</li><li>Writing to the trace file is now faster, specially with the debug level.
-</li><li>The database option "defrag_always=true" did not work with the MVStore.
-</li><li>The JDBC escape syntax {ts 'value'} did not interpret the value as a timestamp.
-    The same for {d 'value'} (for date) and {t 'value'} (for time).
-    Thanks to Lukas Eder for reporting the issue.
-    The following problem was detected after version 1.4.181 was released:
-    The change in  JDBC escape processing affects both the parser (which is running on the server)
-    and the JDBC API (which is running on the client).
-    If you (or a tool you use) use the syntax {t 'time'}, or {ts 'timestamp'}, or {d 'date'},
-    then both the client and the server need to be upgraded to version 1.4.181 or later.
-</li><li>File system abstraction: support replacing existing files using move
-    (currently not for Windows).
-</li><li>The statement "shutdown defrag" now compresses the database (with the MVStore).
-    This command can greatly reduce the file size, and is relatively fast,
-    but is not incremental.
-</li><li>The MVStore now automatically compacts the store in the background if there is no read or write activity,
-    which should (after some time; sometimes about one minute) reduce the file size.
-    This is still work in progress, feedback is welcome!
-</li><li>Change default value of PAGE_SIZE from 2048 to 4096 to more closely match most file systems block size
-    (PageStore only; the MVStore already used 4096).
-</li><li>Auto-scale MAX_MEMORY_ROWS and CACHE_SIZE settings by the amount of available RAM. Gives a better
-    out of box experience for people with more powerful machines.
-</li><li>Handle tabs like 4 spaces in web console, patch by Martin Grajcar.
-</li><li>Issue 573: Add implementation for Methods "isWrapperFor()" and "unwrap()" in JdbcConnection.java,
-    patch by BigMichi1.
-</li></ul>
-
-<h2>Version 1.4.180 Beta (2014-07-13)</h2>
-<ul><li>MVStore: the store is now auto-compacted automatically up to some point,
-    to avoid very large file sizes. This area is still work in progress.
-</li><li>Sequences of temporary tables (auto-increment or identity columns)
-    were persisted unnecessarily in the database file, and were not removed
-    when re-opening the database.
-</li><li>MVStore: an IndexOutOfBoundsException could sometimes
-    occur MVMap.openVersion when concurrently accessing the store.
-</li><li>The LIRS cache now re-sizes the internal hash map if needed.
-</li><li>Optionally persist session history in the H2 console. (patch from Martin Grajcar)
-</li><li>Add client-info property to get the number of servers currently in the cluster
-    and which servers that are available. (patch from Nikolaj Fogh)
-</li><li>Fix bug in changing encrypted DB password that kept the file handle
-    open when the wrong password was supplied. (test case from Jens Hohmuth).
-</li><li>Issue 567: H2 hangs for a long time then (sometimes) recovers.
-    Introduce a queue when doing table locking to prevent session starvation.
-</li></ul>
-
-<h2>Version 1.4.179 Beta (2014-06-23)</h2>
-<ul><li>The license was changed to MPL 2.0 (from 1.0) and EPL 1.0.
-</li><li>Issue 565: MVStore: concurrently adding LOB objects
-    (with MULTI_THREADED option) resulted in a NullPointerException.
-</li><li>MVStore: reduced dependencies to other H2 classes.
-</li><li>There was a way to prevent a database from being re-opened,
-    by creating a column constraint that references a table with a higher id,
-    for example with "check" constraints that contains queries.
-    This is now detected, and creating the table is prohibited.
-    In future versions of H2, most likely creating references to other
-    tables will no longer be supported because of such problems.
-</li><li>MVStore: descending indexes with "nulls first" did not work as expected
-    (null was ordered last).
-</li><li>Large result sets now always create temporary tables instead of temporary files.
-</li><li>When using the PageStore, opening a database failed in some cases with a NullPointerException
-    if temporary tables were used (explicitly, or implicitly when using large result sets).
-</li><li>If a database file in the PageStore file format exists, this file and this mode
-    is now used, even if the database URL does not contain "MV_STORE=FALSE".
-    If a MVStore file exists, it is used.
-</li><li>Databases created with version 1.3.175 and earlier
-    that contained foreign keys in combination with multi-column indexes
-    could not be opened in some cases.
-    This was due to a bugfix in version 1.3.176:
-    Referential integrity constraints sometimes used the wrong index.
-</li><li>MVStore: the ObjectDataType comparison method was incorrect if one
-    key was Serializable and the other was of a common class.
-</li><li>Recursive queries with many result rows (more than the setting "max_memory_rows")
-    did not work correctly.
-</li><li>The license has changed to MPL 2.0 + EPL 1.0.
-</li><li>MVStore: temporary tables from result sets could survive re-opening a database,
-    which could result in a ClassCastException.
-</li><li>Issue 566: MVStore: unique indexes that were created later on did not work correctly
-    if there were over 5000 rows in the table.
-    Existing databases need to be re-created (at least the broken index need to be re-built).
-</li><li>MVStore: creating secondary indexes on large tables
-    results in missing rows in the index.
-</li><li>Metadata: the password of linked tables is now only visible for admin users.
-</li><li>For Windows, database URLs of the form "jdbc:h2:/test" where considered
-    relative and did not work unless the system property "h2.implicitRelativePath" was used.
-</li><li>Windows: using a base directory of "C:/" and similar did not work as expected.
-</li><li>Follow JDBC specification on Procedures MetaData, use P0 as
-    return type of procedure.
-</li><li>Issue 531: IDENTITY ignored for added column.
-</li><li>FileSystem: improve exception throwing compatibility with JDK
-</li><li>Spatial Index: adjust costs so we do not use the spatial index if the
-    query does not contain an intersects operator.
-</li><li>Fix multi-threaded deadlock when using a View that includes a TableFunction.
-</li><li>Fix bug in dividing very-small BigDecimal numbers.
-</li></ul>
-
-<h2>Version 1.4.178 Beta (2014-05-02)</h2>
-<ul><li>Issue 559: Make dependency on org.osgi.service.jdbc optional.
-</li><li>Improve error message when the user specifies an unsupported combination of database settings.
-</li><li>MVStore: in the multi-threaded mode, NullPointerException and other exceptions could occur.
-</li><li>MVStore: some database file could not be compacted due to a bug in
-    the bookkeeping of the fill rate. Also, database file were compacted quite slowly.
-    This has been improved; but more changes in this area are expected.
-</li><li>MVStore: support for volatile maps (that don't store changes).
-</li><li>MVStore mode: in-memory databases now also use the MVStore.
-</li><li>In server mode, appending ";autocommit=false" to the database URL was working,
-    but the return value of Connection.getAutoCommit() was wrong.
-</li><li>Issue 561: OSGi: the import package declaration of org.h2 excluded version 1.4.
-</li><li>Issue 558: with the MVStore, a NullPointerException could occur when using LOBs
-    at session commit (LobStorageMap.removeLob).
-</li><li>Remove the "h2.MAX_MEMORY_ROWS_DISTINCT" system property to reduce confusion.
-    We already have the MAX_MEMORY_ROWS setting which does a very similar thing, and is better documented.
-</li><li>Issue 554: Web Console in an IFrame was not fully supported.
-</li></ul>
-
-<h2>Version 1.4.177 Beta (2014-04-12)</h2>
-<ul><li>By default, the MV_STORE option is enabled, so it is using the new MVStore
-    storage. The MVCC setting is by default set to the same values as the MV_STORE setting,
-    so it is also enabled by default. For testing, both settings can be disabled by appending
-    ";MV_STORE=FALSE" and/or ";MVCC=FALSE" to the database URL.
-</li><li>The file locking method 'serialized' is no longer supported.
-    This mode might return in a future version,
-    however this is not clear right now.
-    A new implementation and new tests would be needed.
-</li><li>Enable the new storage format for dates (system property "h2.storeLocalTime").
-    For the MVStore mode, this is always enabled, but with version 1.4
-    this is even enabled in the PageStore mode.
-</li><li>Implicit relative paths are disabled (system property "h2.implicitRelativePath"),
-    so that the database URL jdbc:h2:test now needs to be written as jdbc:h2:./test.
-</li><li>"select ... fetch first 1 row only" is supported with the regular mode.
-    This was disabled so far because "fetch" and "offset" are now keywords.
-    See also Mode.supportOffsetFetch.
-</li><li>Byte arrays are now sorted in unsigned mode
-    (x'99' is larger than x'09').
-    (System property "h2.sortBinaryUnsigned", Mode.binaryUnsigned, setting "binary_collation").
-</li><li>Csv.getInstance will be removed in future versions of 1.4.
-    Use the public constructor instead.
-</li><li>Remove support for the limited old-style outer join syntax using "(+)".
-    Use "outer join" instead.
-    System property "h2.oldStyleOuterJoin".
-</li><li>Support the data type "DATETIME2" as an alias for "DATETIME", for MS SQL Server compatibility.
-</li><li>Add Oracle-compatible TRANSLATE function, patch by Eric Chatellier.
-</li></ul>
-
-<h2>Version 1.3.176 (2014-04-05)</h2>
-<ul><li>The file locking method 'serialized' is no longer documented,
-    as it will not be available in version 1.4.
-</li><li>The static method Csv.getInstance() was removed.
-    Use the public constructor instead.
-</li><li>The default user name for the Script, RunScript, Shell,
-    and CreateCluster tools are no longer "sa" but an empty string.
-</li><li>The stack trace of the exception "The object is already closed" is no longer logged by default.
-</li><li>If a value of a result set was itself a result set, the result
-    could only be read once.
-</li><li>Column constraints are also visible in views (patch from Nicolas Fortin for H2GIS).
-</li><li>Granting a additional right to a role that already had a right for that table was not working.
-</li><li>Spatial index: a few bugs have been fixed (using spatial constraints in views,
-    transferring geometry objects over TCP/IP, the returned geometry object is copied when needed).
-</li><li>Issue 551: the datatype documentation was incorrect (found by Bernd Eckenfels).
-</li><li>Issue 368: ON DUPLICATE KEY UPDATE did not work for multi-row inserts.
-    Test case from Angus Macdonald.
-</li><li>OSGi: the package javax.tools is now imported (as an optional).
-</li><li>H2 Console: auto-complete is now disabled by default, but there is a hot-key (Ctrl+Space).
-</li><li>H2 Console: auto-complete did not work with multi-line statements.
-</li><li>CLOB and BLOB data was not immediately removed after a rollback.
-</li><li>There is a new Aggregate API that supports the internal H2 data types
-    (GEOMETRY for example). Thanks a lot to Nicolas Fortin for the patch!
-</li><li>Referential integrity constraints sometimes used the wrong index,
-    such that updating a row in the referenced table incorrectly failed with
-    a constraint violation.
-</li><li>The Polish translation was completed and corrected by Wojtek Jurczyk. Thanks a lot!
-</li><li>Issue 545: Unnecessary duplicate code was removed.
-</li><li>The profiler tool can now process files with full thread dumps.
-</li><li>MVStore: the file format was changed slightly.
-</li><li>MVStore mode: the CLOB and BLOB storage was re-implemented and is
-    now much faster than with the PageStore (which is still the default storage).
-</li><li>MVStore mode: creating indexes is now much faster
-    (in many cases faster than with the default PageStore).
-</li><li>Various bugs in the MVStore storage and have been fixed,
-    including a bug in the R-tree implementation.
-    The database could get corrupt if there were transient IO exceptions while storing.
-</li><li>The method org.h2.expression.Function.getCost could throw a NullPointException.
-</li><li>Storing LOBs in separate files (outside of the main database file)
-    is no longer supported for new databases.
-</li><li>Lucene 2 is no longer supported.
-</li><li>Fix bug in calculating default MIN and MAX values for SEQUENCE.
-</li><li>Fix bug in performing IN queries with multiple values when IGNORECASE=TRUE
-</li><li>Add entry-point to org.h2.tools.Shell so it can be called from inside an application.
-    patch by Thomas Gillet.
-</li><li>Fix bug that prevented the PgServer from being stopped and started multiple times.
-</li><li>Support some more DDL syntax for MySQL, patch from Peter Jentsch.
-</li><li>Issue 548: TO_CHAR does not format MM and DD correctly when the month or day of
-    the month is 1 digit, patch from "the.tucc"
-</li><li>Fix bug in varargs support in ALIAS's, patch from Nicolas Fortin
-</li></ul>
-
-<!-- [close] { --></div></td></tr></table><!-- } --><!-- analytics --></body></html>
-
->>>>>>> dfd877e2
+<!-- [close] { --></div></td></tr></table><!-- } --><!-- analytics --></body></html>