/*
 * Copyright 2004-2014 H2 Group. Multiple-Licensed under the MPL 2.0,
 * and the EPL 1.0 (http://h2database.com/html/license.html).
 * Initial Developer: H2 Group
 */
package org.h2.test.db;

import java.sql.Connection;
import java.sql.PreparedStatement;
import java.sql.ResultSet;
import java.sql.Statement;
import org.h2.jdbc.JdbcSQLException;
import org.h2.test.TestBase;

/**
 * Test non-recursive queries using WITH, but more than one common table defined.
 */
public class TestGeneralCommonTableQueries extends TestBase {

    /**
     * Run just this test.
     *
     * @param a ignored
     */
    public static void main(String... a) throws Exception {
        TestBase.createCaller().init().test();
    }

    @Override
    public void test() throws Exception {
        testSimpleSelect();
        testImpliedColumnNames();
        testChainedQuery();
        testParameterizedQuery();
        testNumberedParameterizedQuery();
        testColumnNames();

        testInsert();
        testUpdate();
        testDelete();
        testMerge();
        testCreateTable();
        testNestedSQL();
    }

    private void testSimpleSelect() throws Exception {
        deleteDb("commonTableExpressionQueries");
        Connection conn = getConnection("commonTableExpressionQueries");
        Statement stat;
        PreparedStatement prep;
        ResultSet rs;

        stat = conn.createStatement();
        final String simple_two_column_query = "with " +
            "t1(n) as (select 1 as first) " +
            ",t2(n) as (select 2 as first) " +
            "select * from t1 union all select * from t2";
        rs = stat.executeQuery(simple_two_column_query);
        assertTrue(rs.next());
        assertEquals(1, rs.getInt(1));
        assertTrue(rs.next());
        assertEquals(2, rs.getInt(1));
        assertFalse(rs.next());

        prep = conn.prepareStatement(simple_two_column_query);
        rs = prep.executeQuery();
        assertTrue(rs.next());
        assertEquals(1, rs.getInt(1));
        assertTrue(rs.next());
        assertEquals(2, rs.getInt(1));
        assertFalse(rs.next());

        prep = conn.prepareStatement("with " +
            "t1(n) as (select 2 as first) " +
            ",t2(n) as (select 3 as first) " +
            "select * from t1 union all select * from t2 where n<>?");
        prep.setInt(1, 0); // omit no lines since zero is not in list
        rs = prep.executeQuery();
        assertTrue(rs.next());
        assertEquals(2, rs.getInt(1));
        assertTrue(rs.next());
        assertEquals(3, rs.getInt(1));
        assertFalse(rs.next());

        prep = conn.prepareStatement("with " +
            "t1(n) as (select 2 as first) " +
            ",t2(n) as (select 3 as first) " +
            ",t3(n) as (select 4 as first) " +
            "select * from t1 union all select * from t2 union all select * from t3 where n<>?");
        prep.setInt(1, 4); // omit 4 line (last)
        rs = prep.executeQuery();
        assertTrue(rs.next());
        assertEquals(2, rs.getInt(1));
        assertTrue(rs.next());
        assertEquals(3, rs.getInt(1));
        assertFalse(rs.next());

        conn.close();
        deleteDb("commonTableExpressionQueries");
    }

    private void testImpliedColumnNames() throws Exception {
        deleteDb("commonTableExpressionQueries");
        Connection conn = getConnection("commonTableExpressionQueries");
        PreparedStatement prep;
        ResultSet rs;

        prep = conn.prepareStatement("with " +
            "t1 as (select 2 as first_col) " +
            ",t2 as (select first_col+1 from t1) " +
            ",t3 as (select 4 as first_col) " +
            "select * from t1 union all select * from t2 union all select * from t3 where first_col<>?");
        prep.setInt(1, 4); // omit 4 line (last)
        rs = prep.executeQuery();
        assertTrue(rs.next());
        assertEquals(2, rs.getInt(1));
        assertTrue(rs.next());
        assertEquals(3, rs.getInt("FIRST_COL"));
        assertFalse(rs.next());
        assertEquals(rs.getMetaData().getColumnCount(),1);
        assertEquals("FIRST_COL",rs.getMetaData().getColumnLabel(1));

        conn.close();
        deleteDb("commonTableExpressionQueries");
    }

    private void testChainedQuery() throws Exception {
        deleteDb("commonTableExpressionQueries");
        Connection conn = getConnection("commonTableExpressionQueries");
        PreparedStatement prep;
        ResultSet rs;

        prep = conn.prepareStatement(
                "    WITH t1 AS (" +
                "        SELECT 1 AS FIRST_COLUMN" +
                ")," +
                "     t2 AS (" +
                "        SELECT FIRST_COLUMN+1 AS FIRST_COLUMN FROM t1 " +
                ") " +
                "SELECT sum(FIRST_COLUMN) FROM t2");

        rs = prep.executeQuery();
        assertTrue(rs.next());
        assertEquals(2, rs.getInt(1));
        assertFalse(rs.next());

        conn.close();
        deleteDb("commonTableExpressionQueries");
    }

    private void testParameterizedQuery() throws Exception {
        deleteDb("commonTableExpressionQueries");
        Connection conn = getConnection("commonTableExpressionQueries");
        PreparedStatement prep;
        ResultSet rs;

        prep = conn.prepareStatement("WITH t1 AS (" +
                "     SELECT X, 'T1' FROM SYSTEM_RANGE(?,?)" +
                ")," +
                "t2 AS (" +
                "     SELECT X, 'T2' FROM SYSTEM_RANGE(?,?)" +
                ") " +
                "SELECT * FROM t1 UNION ALL SELECT * FROM t2 " +
                "UNION ALL SELECT X, 'Q' FROM SYSTEM_RANGE(?,?)");
        prep.setInt(1, 1);
        prep.setInt(2, 2);
        prep.setInt(3, 3);
        prep.setInt(4, 4);
        prep.setInt(5, 5);
        prep.setInt(6, 6);
        rs = prep.executeQuery();

        for(int n: new int[]{1,2,3,4,5,6} ){
            assertTrue(rs.next());
            assertEquals(n, rs.getInt(1));
        }
        assertFalse(rs.next());

        // call it twice
        rs = prep.executeQuery();

        for(int n: new int[]{1,2,3,4,5,6} ){
            assertTrue(rs.next());
            assertEquals(n, rs.getInt(1));
        }
        assertFalse(rs.next());

        conn.close();
        deleteDb("commonTableExpressionQueries");
    }

    private void testNumberedParameterizedQuery() throws Exception {
        deleteDb("commonTableExpressionQueries");
        Connection conn = getConnection("commonTableExpressionQueries");
        PreparedStatement prep;
        ResultSet rs;

        conn.setAutoCommit(false);

        prep = conn.prepareStatement("WITH t1 AS ("
            +"     SELECT R.X, 'T1' FROM SYSTEM_RANGE(?1,?2) R"
            +"),"
            +"t2 AS ("
            +"     SELECT R.X, 'T2' FROM SYSTEM_RANGE(?3,?4) R"
            +") "
            +"SELECT * FROM t1 UNION ALL SELECT * FROM t2 UNION ALL SELECT X, 'Q' FROM SYSTEM_RANGE(?5,?6)");
        prep.setInt(1, 1);
        prep.setInt(2, 2);
        prep.setInt(3, 3);
        prep.setInt(4, 4);
        prep.setInt(5, 5);
        prep.setInt(6, 6);
        rs = prep.executeQuery();

        for (int n : new int[] { 1, 2, 3, 4, 5, 6 }) {
            assertTrue(rs.next());
            assertEquals(n, rs.getInt(1));
        }
        assertEquals("X",rs.getMetaData().getColumnLabel(1));
        assertEquals("'T1'",rs.getMetaData().getColumnLabel(2));

        assertFalse(rs.next());

        try{
            prep = conn.prepareStatement("SELECT * FROM t1 UNION ALL SELECT * FROM t2 "+
                    "UNION ALL SELECT X, 'Q' FROM SYSTEM_RANGE(5,6)");
            rs = prep.executeQuery();
            fail("Temp view T1 was accessible after previous WITH statement finished "+
                    "- but should not have been.");
        }
        catch(JdbcSQLException e){
            // ensure the T1 table has been removed even without auto commit
            assertContains(e.getMessage(),"Table \"T1\" not found;");
        }

        conn.close();
        deleteDb("commonTableExpressionQueries");
    }

    private void testInsert() throws Exception {
        deleteDb("commonTableExpressionQueries");
        Connection conn = getConnection("commonTableExpressionQueries");
        Statement stat;
        PreparedStatement prep;
        ResultSet rs;
        int rowCount;

        stat = conn.createStatement();
        stat.execute("CREATE TABLE T1 ( ID INT IDENTITY,  X INT NULL, Y VARCHAR(100) NULL )");

        prep = conn.prepareStatement("WITH v1 AS ("
                + "     SELECT R.X, 'X1' AS Y FROM SYSTEM_RANGE(?1,?2) R"
                + ")"
                + "INSERT INTO T1 (X,Y) SELECT v1.X, v1.Y FROM v1");
        prep.setInt(1, 1);
        prep.setInt(2, 2);
        rowCount = prep.executeUpdate();

        assertEquals(2, rowCount);

        rs = stat.executeQuery("SELECT ID, X,Y FROM T1");

        for (int n : new int[]{1, 2}) {
            assertTrue(rs.next());
            assertTrue(rs.getInt(1) != 0);
            assertEquals(n, rs.getInt(2));
            assertEquals("X1", rs.getString(3));
        }
        conn.close();
        deleteDb("commonTableExpressionQueries");
    }

    private void testUpdate() throws Exception {
        deleteDb("commonTableExpressionQueries");
        Connection conn = getConnection("commonTableExpressionQueries");
        Statement stat;
        PreparedStatement prep;
        ResultSet rs;
        int rowCount;

        stat = conn.createStatement();
        stat.execute("CREATE TABLE IF NOT EXISTS T1 AS SELECT R.X AS ID, R.X, 'X1' AS Y FROM SYSTEM_RANGE(1,2) R");

        prep = conn.prepareStatement("WITH v1 AS ("
                +"     SELECT R.X, 'X1' AS Y FROM SYSTEM_RANGE(?1,?2) R"
                +")"
                +"UPDATE T1 SET Y = 'Y1' WHERE X IN ( SELECT v1.X FROM v1 )");
        prep.setInt(1, 1);
        prep.setInt(2, 2);
        rowCount = prep.executeUpdate();

        assertEquals(2,rowCount);

        rs = stat.executeQuery("SELECT ID, X,Y FROM T1");

        for (int n : new int[] { 1, 2 }) {
            assertTrue(rs.next());
            assertTrue(rs.getInt(1)!=0);
            assertEquals(n, rs.getInt(2));
            assertEquals("Y1", rs.getString(3));
        }
        conn.close();
        deleteDb("commonTableExpressionQueries");
    }

    private void testDelete() throws Exception {
        deleteDb("commonTableExpressionQueries");
        Connection conn = getConnection("commonTableExpressionQueries");
        Statement stat;
        PreparedStatement prep;
        ResultSet rs;
        int rowCount;

        stat = conn.createStatement();
        stat.execute("CREATE TABLE IF NOT EXISTS T1 AS SELECT R.X AS ID, R.X, 'X1' AS Y FROM SYSTEM_RANGE(1,2) R");

        prep = conn.prepareStatement("WITH v1 AS ("
                +"     SELECT R.X, 'X1' AS Y FROM SYSTEM_RANGE(1,2) R"
                +")"
                +"DELETE FROM T1 WHERE X IN ( SELECT v1.X FROM v1 )");
        rowCount = prep.executeUpdate();

        assertEquals(2,rowCount);

        rs = stat.executeQuery("SELECT ID, X,Y FROM T1");

        assertFalse(rs.next());

        conn.close();
        deleteDb("commonTableExpressionQueries");
    }

    private void testMerge() throws Exception {
        deleteDb("commonTableExpressionQueries");
        Connection conn = getConnection("commonTableExpressionQueries");
        Statement stat;
        PreparedStatement prep;
        ResultSet rs;
        int rowCount;

        stat = conn.createStatement();
        stat.execute("CREATE TABLE IF NOT EXISTS T1 AS SELECT R.X AS ID, R.X, 'X1' AS Y FROM SYSTEM_RANGE(1,2) R");

        prep = conn.prepareStatement("WITH v1 AS ("
                +"     SELECT R.X, 'X1' AS Y FROM SYSTEM_RANGE(1,3) R"
                +")"
                +"MERGE INTO T1 KEY(ID) SELECT v1.X AS ID, v1.X, v1.Y FROM v1");
        rowCount = prep.executeUpdate();

        assertEquals(3,rowCount);

        rs = stat.executeQuery("SELECT ID, X,Y FROM T1");

        for (int n : new int[] { 1, 2, 3 }) {
            assertTrue(rs.next());
            assertTrue(rs.getInt(1)!=0);
            assertEquals(n, rs.getInt(2));
            assertEquals("X1", rs.getString(3));
        }
        conn.close();
        deleteDb("commonTableExpressionQueries");
    }

    private void testCreateTable() throws Exception {
        deleteDb("commonTableExpressionQueries");
        Connection conn = getConnection("commonTableExpressionQueries");
        Statement stat;
        PreparedStatement prep;
        ResultSet rs;
        boolean success;

        stat = conn.createStatement();
        prep = conn.prepareStatement("WITH v1 AS ("
                +"     SELECT R.X, 'X1' AS Y FROM SYSTEM_RANGE(1,3) R"
                +")"
                +"CREATE TABLE IF NOT EXISTS T1 AS SELECT v1.X AS ID, v1.X, v1.Y FROM v1");
        success = prep.execute();

        assertEquals(false,success);

        rs = stat.executeQuery("SELECT ID, X,Y FROM T1");

        for (int n : new int[] { 1, 2, 3 }) {
            assertTrue(rs.next());
            assertTrue(rs.getInt(1)!=0);
            assertEquals(n, rs.getInt(2));
            assertEquals("X1", rs.getString(3));
        }
        conn.close();
        deleteDb("commonTableExpressionQueries");
    }

    private void testNestedSQL() throws Exception {
        deleteDb("commonTableExpressionQueries");
        Connection conn = getConnection("commonTableExpressionQueries");
        PreparedStatement prep;
        ResultSet rs;

        prep = conn.prepareStatement(
            "WITH T1 AS (                        "+
            "        SELECT *                    "+
            "        FROM TABLE (                "+
            "            K VARCHAR = ('a', 'b'), "+
            "            V INTEGER = (1, 2)      "+
            "    )                               "+
            "),                                  "+
            "                                    "+
            "                                    "+
            "T2 AS (                             "+
            "        SELECT *                    "+
            "        FROM TABLE (                "+
            "            K VARCHAR = ('a', 'b'), "+
            "            V INTEGER = (3, 4)      "+
            "    )                               "+
            "),                                  "+
            "                                    "+
            "                                    "+
            "JOIN_CTE AS (                       "+
            "    SELECT T1.*                     "+
            "                                    "+
            "    FROM                            "+
            "        T1                          "+
            "        JOIN T2 ON (                "+
            "            T1.K = T2.K             "+
            "        )                           "+
            ")                                   "+
            "                                    "+
            "SELECT * FROM JOIN_CTE");

        rs = prep.executeQuery();

        for (String keyLetter : new String[] { "a", "b" }) {
            assertTrue(rs.next());
            assertContains("ab",rs.getString(1));
            assertEquals(rs.getString(1),keyLetter);
            assertTrue(rs.getInt(2)!=0);
        }
        conn.close();
        deleteDb("commonTableExpressionQueries");
    }

    private void testColumnNames() throws Exception {
        deleteDb("commonTableExpressionQueries");
        Connection conn = getConnection("commonTableExpressionQueries");
        PreparedStatement prep;
        ResultSet rs;

        conn.setAutoCommit(false);

        prep = conn.prepareStatement("WITH t1 AS ("
            +"     SELECT 1 AS ONE, R.X AS TWO, 'T1' AS THREE, X FROM SYSTEM_RANGE(1,1) R"
            +")"
            +"SELECT * FROM t1");
        rs = prep.executeQuery();

        for (int n : new int[] { 1 }) {
            assertTrue(rs.next());
            assertEquals(n, rs.getInt(1));
            assertEquals(n, rs.getInt(4));
        }
        assertEquals("ONE",rs.getMetaData().getColumnLabel(1));
        assertEquals("TWO",rs.getMetaData().getColumnLabel(2));
        assertEquals("THREE",rs.getMetaData().getColumnLabel(3));
        assertEquals("X",rs.getMetaData().getColumnLabel(4));

        assertFalse(rs.next());

        conn.close();
        deleteDb("commonTableExpressionQueries");
    }
<<<<<<< HEAD
=======

    private void testRecursiveTable() throws Exception {
        String[] expectedRowData =new String[]{"|meat|null","|fruit|3","|veg|2"};
        String[] expectedColumnNames =new String[]{"VAL",
                "SUM(SELECT\n" +
                "    X\n" +
                "FROM PUBLIC.\"\" BB\n" +
                "    /* SELECT\n" +
                "        SUM(1) AS X,\n" +
                "        A\n" +
                "    FROM PUBLIC.B\n" +
                "        /++ PUBLIC.B.tableScan ++/\n" +
                "        /++ WHERE A IS ?1\n" +
                "        ++/\n" +
                "        /++ scanCount: 4 ++/\n" +
                "    INNER JOIN PUBLIC.C\n" +
                "        /++ PUBLIC.C.tableScan ++/\n" +
                "        ON 1=1\n" +
                "    WHERE (A IS ?1)\n" +
                "        AND (B.VAL = C.B)\n" +
                "    GROUP BY A: A IS A.VAL\n" +
                "     */\n" +
                "    /* scanCount: 1 */\n" +
                "WHERE BB.A IS A.VAL)"};

        deleteDb("commonTableExpressionQueries");
        Connection conn = getConnection("commonTableExpressionQueries");
        PreparedStatement prep;
        ResultSet rs;

        String SETUP_SQL =
            "DROP TABLE IF EXISTS A;                           "
            +"DROP TABLE IF EXISTS B;                           "
            +"DROP TABLE IF EXISTS C;                           "
            +"CREATE TABLE A(VAL VARCHAR(255));                 "
            +"CREATE TABLE B(A VARCHAR(255), VAL VARCHAR(255)); "
            +"CREATE TABLE C(B VARCHAR(255), VAL VARCHAR(255)); "
            +"                                                  "
            +"INSERT INTO A VALUES('fruit');                    "
            +"INSERT INTO B VALUES('fruit','apple');            "
            +"INSERT INTO B VALUES('fruit','banana');           "
            +"INSERT INTO C VALUES('apple', 'golden delicious');"
            +"INSERT INTO C VALUES('apple', 'granny smith');    "
            +"INSERT INTO C VALUES('apple', 'pippin');          "
            +"INSERT INTO A VALUES('veg');                      "
            +"INSERT INTO B VALUES('veg', 'carrot');            "
            +"INSERT INTO C VALUES('carrot', 'nantes');         "
            +"INSERT INTO C VALUES('carrot', 'imperator');      "
            +"INSERT INTO C VALUES(null, 'banapple');           "
            +"INSERT INTO A VALUES('meat');                     "
            ;
        String WITH_QUERY = "WITH BB as (SELECT                        \n" +
            "sum(1) as X,                             \n" +
            "a                                        \n" +
            "FROM B                                   \n" +
            "JOIN C ON B.val=C.b                      \n" +
            "GROUP BY a)                              \n" +
            "SELECT                                   \n" +
            "A.val,                                   \n" +
            "sum(SELECT X FROM BB WHERE BB.a IS A.val)\n" +
            // AS SUM_X
            "FROM A                                   \n" + "GROUP BY A.val";

        for(int queryRunTries=1;queryRunTries<4;queryRunTries++){
            Statement stat = conn.createStatement();
            stat.execute(SETUP_SQL);
            stat.close();

            prep = conn.prepareStatement(WITH_QUERY);

            rs = prep.executeQuery();
            for(int columnIndex = 1; columnIndex <= rs.getMetaData().getColumnCount(); columnIndex++){
                // previously the column label was null or had \n or \r in the string
                assertTrue(rs.getMetaData().getColumnLabel(columnIndex)!=null);
                assertEquals(expectedColumnNames[columnIndex-1],rs.getMetaData().getColumnLabel(columnIndex));
            }

            int rowNdx=0;
            while (rs.next()) {
                StringBuffer buf = new StringBuffer();
                for(int columnIndex = 1; columnIndex <= rs.getMetaData().getColumnCount(); columnIndex++){
                    buf.append("|"+rs.getString(columnIndex));
                }
                assertEquals(expectedRowData[rowNdx], buf.toString());
                rowNdx++;
            }
            assertEquals(3,rowNdx);
            rs.close();
            prep.close();
        }

        conn.close();
        deleteDb("commonTableExpressionQueries");
    }
>>>>>>> 326e5833
}<|MERGE_RESOLUTION|>--- conflicted
+++ resolved
@@ -15,7 +15,7 @@
 /**
  * Test non-recursive queries using WITH, but more than one common table defined.
  */
-public class TestGeneralCommonTableQueries extends TestBase {
+public class TestGeneralCommonTableQueries extends AbstractBaseForCommonTableExpressions {
 
     /**
      * Run just this test.
@@ -41,6 +41,7 @@
         testMerge();
         testCreateTable();
         testNestedSQL();
+        testRecursiveTable();
     }
 
     private void testSimpleSelect() throws Exception {
@@ -468,9 +469,6 @@
         conn.close();
         deleteDb("commonTableExpressionQueries");
     }
-<<<<<<< HEAD
-=======
-
     private void testRecursiveTable() throws Exception {
         String[] expectedRowData =new String[]{"|meat|null","|fruit|3","|veg|2"};
         String[] expectedColumnNames =new String[]{"VAL",
@@ -494,75 +492,43 @@
                 "     */\n" +
                 "    /* scanCount: 1 */\n" +
                 "WHERE BB.A IS A.VAL)"};
-
-        deleteDb("commonTableExpressionQueries");
-        Connection conn = getConnection("commonTableExpressionQueries");
-        PreparedStatement prep;
-        ResultSet rs;
-
+        
         String SETUP_SQL =
-            "DROP TABLE IF EXISTS A;                           "
-            +"DROP TABLE IF EXISTS B;                           "
-            +"DROP TABLE IF EXISTS C;                           "
-            +"CREATE TABLE A(VAL VARCHAR(255));                 "
-            +"CREATE TABLE B(A VARCHAR(255), VAL VARCHAR(255)); "
-            +"CREATE TABLE C(B VARCHAR(255), VAL VARCHAR(255)); "
-            +"                                                  "
-            +"INSERT INTO A VALUES('fruit');                    "
-            +"INSERT INTO B VALUES('fruit','apple');            "
-            +"INSERT INTO B VALUES('fruit','banana');           "
-            +"INSERT INTO C VALUES('apple', 'golden delicious');"
-            +"INSERT INTO C VALUES('apple', 'granny smith');    "
-            +"INSERT INTO C VALUES('apple', 'pippin');          "
-            +"INSERT INTO A VALUES('veg');                      "
-            +"INSERT INTO B VALUES('veg', 'carrot');            "
-            +"INSERT INTO C VALUES('carrot', 'nantes');         "
-            +"INSERT INTO C VALUES('carrot', 'imperator');      "
-            +"INSERT INTO C VALUES(null, 'banapple');           "
-            +"INSERT INTO A VALUES('meat');                     "
-            ;
-        String WITH_QUERY = "WITH BB as (SELECT                        \n" +
-            "sum(1) as X,                             \n" +
-            "a                                        \n" +
-            "FROM B                                   \n" +
-            "JOIN C ON B.val=C.b                      \n" +
-            "GROUP BY a)                              \n" +
-            "SELECT                                   \n" +
-            "A.val,                                   \n" +
-            "sum(SELECT X FROM BB WHERE BB.a IS A.val)\n" +
-            // AS SUM_X
-            "FROM A                                   \n" + "GROUP BY A.val";
-
-        for(int queryRunTries=1;queryRunTries<4;queryRunTries++){
-            Statement stat = conn.createStatement();
-            stat.execute(SETUP_SQL);
-            stat.close();
-
-            prep = conn.prepareStatement(WITH_QUERY);
-
-            rs = prep.executeQuery();
-            for(int columnIndex = 1; columnIndex <= rs.getMetaData().getColumnCount(); columnIndex++){
-                // previously the column label was null or had \n or \r in the string
-                assertTrue(rs.getMetaData().getColumnLabel(columnIndex)!=null);
-                assertEquals(expectedColumnNames[columnIndex-1],rs.getMetaData().getColumnLabel(columnIndex));
-            }
-
-            int rowNdx=0;
-            while (rs.next()) {
-                StringBuffer buf = new StringBuffer();
-                for(int columnIndex = 1; columnIndex <= rs.getMetaData().getColumnCount(); columnIndex++){
-                    buf.append("|"+rs.getString(columnIndex));
-                }
-                assertEquals(expectedRowData[rowNdx], buf.toString());
-                rowNdx++;
-            }
-            assertEquals(3,rowNdx);
-            rs.close();
-            prep.close();
-        }
-
-        conn.close();
-        deleteDb("commonTableExpressionQueries");
-    }
->>>>>>> 326e5833
+                "DROP TABLE IF EXISTS A;                           "
+                +"DROP TABLE IF EXISTS B;                           "
+                +"DROP TABLE IF EXISTS C;                           "
+                +"CREATE TABLE A(VAL VARCHAR(255));                 "
+                +"CREATE TABLE B(A VARCHAR(255), VAL VARCHAR(255)); "
+                +"CREATE TABLE C(B VARCHAR(255), VAL VARCHAR(255)); "
+                +"                                                  "
+                +"INSERT INTO A VALUES('fruit');                    "
+                +"INSERT INTO B VALUES('fruit','apple');            "
+                +"INSERT INTO B VALUES('fruit','banana');           "
+                +"INSERT INTO C VALUES('apple', 'golden delicious');"
+                +"INSERT INTO C VALUES('apple', 'granny smith');    "
+                +"INSERT INTO C VALUES('apple', 'pippin');          "
+                +"INSERT INTO A VALUES('veg');                      "
+                +"INSERT INTO B VALUES('veg', 'carrot');            "
+                +"INSERT INTO C VALUES('carrot', 'nantes');         "
+                +"INSERT INTO C VALUES('carrot', 'imperator');      "
+                +"INSERT INTO C VALUES(null, 'banapple');           "
+                +"INSERT INTO A VALUES('meat');                     "
+                ;
+            String WITH_QUERY = "WITH BB as (SELECT                        \n" +
+                "sum(1) as X,                             \n" +
+                "a                                        \n" +
+                "FROM B                                   \n" +
+                "JOIN C ON B.val=C.b                      \n" +
+                "GROUP BY a)                              \n" +
+                "SELECT                                   \n" +
+                "A.val,                                   \n" +
+                "sum(SELECT X FROM BB WHERE BB.a IS A.val)\n" +
+                "FROM A                                   \n" + "GROUP BY A.val";
+        int maxRetries = 3;
+        int expectedNumberOfRows = expectedRowData.length;
+            
+        testRepeatedQueryWithSetup(maxRetries, expectedRowData, expectedColumnNames, expectedNumberOfRows, SETUP_SQL,
+                WITH_QUERY, maxRetries-1);
+            
+    }
 }